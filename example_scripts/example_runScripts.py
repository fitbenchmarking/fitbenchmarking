--- conflicted
+++ resolved
@@ -94,12 +94,8 @@
 # Do this, in this example file, by selecting sub-folders in benchmark_probs_dir
 # "Muon_data" works for mantid minimizers
 # problem_sets = ["Neutron_data", "NIST/average_difficulty"]
-<<<<<<< HEAD
 # problem_sets = ["CUTEst", "Muon_data", "Neutron_data", "NIST/average_difficulty", "NIST/high_difficulty", "NIST/low_difficulty"]
 problem_sets = ["Muon_data"]
-=======
-problem_sets = ["CUTEst", "Muon_data", "Neutron_data", "NIST/average_difficulty", "NIST/high_difficulty", "NIST/low_difficulty"]
->>>>>>> fbb07aad
 for sub_dir in problem_sets:
   # generate group label/name used for problem set
   label = sub_dir.replace('/', '_')
