--- conflicted
+++ resolved
@@ -34,13 +34,8 @@
           '******************************************')
     sys.exit()
 
-<<<<<<< HEAD
-from fitting_benchmarking import fitbenchmark_group
-from results_output import save_results_tables
-=======
-from fitbenchmarking.fitting_benchmarking import do_fitting_benchmark as fitBenchmarking
-from fitbenchmarking.results_output import save_results_tables as printTables
->>>>>>> 901656ac
+from fitbenchmarking.fitting_benchmarking import fitbenchmark_group
+from fitbenchmarking.results_output import save_results_tables
 
 # SPECIFY THE SOFTWARE/PACKAGE CONTAINING THE MINIMIZERS YOU WANT TO BENCHMARK
 software = ['sasview']
@@ -105,7 +100,6 @@
     data_dir = os.path.join(benchmark_probs_dir, sub_dir)
 
     print('\nRunning the benchmarking on the {} problem set\n'.format(label))
-<<<<<<< HEAD
     results, results_dir = fitbenchmark_group(group_name=label,
                                               software_options=software_options,
                                               data_dir=data_dir,
@@ -122,17 +116,4 @@
                         color_scale=color_scale,
                         results_dir=results_dir)
 
-=======
-    results_per_group, results_dir = fitBenchmarking(group_name=label, software_options=software_options,
-                                                     data_dir=data_dir,
-                                                     use_errors=use_errors, results_dir=results_dir)
-
-    print('\nProducing output for the {} problem set\n'.format(label))
-    for idx, group_results in enumerate(results_per_group):
-        # Display the runtime and accuracy results in a table
-        printTables(software_options, group_results,
-                    group_name=label, use_errors=use_errors,
-                    color_scale=color_scale, results_dir=results_dir)
-
->>>>>>> 901656ac
     print('\nCompleted benchmarking for {} problem set\n'.format(sub_dir))