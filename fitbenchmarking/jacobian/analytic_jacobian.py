"""
Module which acts as a analytic Jacobian calculator
"""
from fitbenchmarking.jacobian.base_jacobian import Jacobian
from fitbenchmarking.utils.exceptions import NoJacobianError


# pylint: disable=useless-super-delegation
class Analytic(Jacobian):
    """
    Class to apply an analytical Jacobian
    """

    def __init__(self, problem):
        super(Analytic, self).__init__(problem)
<<<<<<< HEAD
        problem_formats = ['cutest', 'nist']
        if self.problem.format not in problem_formats:
            raise NoJacobianError("Currently analytic Jacobians are only "
                                  "implemented for {0}. The problem format "
                                  " here is {1}".format(problem_formats,
                                                        self.problem.format))
=======
        if not callable(problem.jacobian):
            raise NoJacobianError("Problem set selected does not currently "
                                  "support analytic Jacobians")
>>>>>>> 7c544865

    def eval(self, params, **kwargs):
        """
        Evaluates Jacobian of problem.eval_f or a weighted problem.eval_f

        :param params: The parameter values to find the Jacobian at
        :type params: list

        :return: Approximation of the Jacobian
        :rtype: numpy array
        """
        x = kwargs.get("x", self.problem.data_x)
        e = kwargs.get("e", self.problem.data_e)
        jac = self.problem.jacobian(x, params)

        if self.problem.options.use_errors:
            # scales each column of the Jacobian by the weights
            jac = jac / e[:, None]

        return jac<|MERGE_RESOLUTION|>--- conflicted
+++ resolved
@@ -13,18 +13,9 @@
 
     def __init__(self, problem):
         super(Analytic, self).__init__(problem)
-<<<<<<< HEAD
-        problem_formats = ['cutest', 'nist']
-        if self.problem.format not in problem_formats:
-            raise NoJacobianError("Currently analytic Jacobians are only "
-                                  "implemented for {0}. The problem format "
-                                  " here is {1}".format(problem_formats,
-                                                        self.problem.format))
-=======
         if not callable(problem.jacobian):
             raise NoJacobianError("Problem set selected does not currently "
                                   "support analytic Jacobians")
->>>>>>> 7c544865
 
     def eval(self, params, **kwargs):
         """
