--- conflicted
+++ resolved
@@ -21,12 +21,9 @@
 from fitbenchmarking.jacobian.scipy_jacobian import Scipy
 from fitbenchmarking.parsing.fitting_problem import FittingProblem
 from fitbenchmarking.utils import exceptions
-<<<<<<< HEAD
 from fitbenchmarking.utils.exceptions import (NoSparseJacobianError,
                                               SparseJacobianIsDenseError)
-=======
 from fitbenchmarking.utils.log import get_logger
->>>>>>> e069575f
 from fitbenchmarking.utils.options import Options
 
 LOGGER = get_logger()
