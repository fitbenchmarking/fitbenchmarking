--- conflicted
+++ resolved
@@ -583,7 +583,6 @@
 
         self.check_bounds(controller)
 
-<<<<<<< HEAD
     def test_ceres(self):
         """
         CeresController: Test that parameter bounds are
@@ -592,7 +591,9 @@
 
         controller = CeresController(self.cost_func)
         controller.minimizer = 'Levenberg_Marquardt'
-=======
+
+        self.check_bounds(controller)
+
     def test_lmfit(self):
         """
         LmfitController: Test that parameter bounds are
@@ -601,7 +602,6 @@
 
         controller = LmfitController(self.cost_func)
         controller.minimizer = 'least_squares'
->>>>>>> 0875bb86
 
         self.check_bounds(controller)
 
