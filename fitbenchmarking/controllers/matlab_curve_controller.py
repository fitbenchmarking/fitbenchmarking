--- conflicted
+++ resolved
@@ -117,13 +117,7 @@
         else:
             self.flag = 2
 
-<<<<<<< HEAD
-        self.final_params = self.eng.coeffvalues(
-            self.eng.workspace['fitobj'])[0]
-
-        self.iteration_count = int(self.eng.workspace['output']['iterations'])
-=======
         self.final_params = self.eng.coeffvalues(self.eng.workspace["fitobj"])[
             0
         ]
->>>>>>> aa15cf7d
+        self.iteration_count = int(self.eng.workspace["output"]["iterations"])