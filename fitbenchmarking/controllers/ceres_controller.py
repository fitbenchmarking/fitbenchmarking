--- conflicted
+++ resolved
@@ -1,29 +1,12 @@
 """
 Implements a controller for the Ceres fitting software.
 """
-<<<<<<< HEAD
-import os
-import sys
 
-import numpy as np
-
-from fitbenchmarking.controllers.base_controller import Controller
-from fitbenchmarking.utils.exceptions import UnknownMinimizerError
-
-pyceres_location = os.environ["PYCERES_LOCATION"]
-sys.path.insert(0, pyceres_location)
-
-# pylint: disable=wrong-import-position,wrong-import-order
-import PyCeres  # noqa
-
-# pylint: enable=wrong-import-position,wrong-import-order
-=======
 import numpy as np
 import pyceres
 
 from fitbenchmarking.controllers.base_controller import Controller
 from fitbenchmarking.utils.exceptions import UnknownMinimizerError
->>>>>>> cbbfa717
 
 
 class CeresCostFunction(pyceres.CostFunction):
@@ -139,21 +122,12 @@
         if self.value_ranges is not None:
             for i, (value_ranges_lb, value_ranges_ub) in \
                     enumerate(self.value_ranges):
-<<<<<<< HEAD
-                self.ceres_problem.SetParameterLowerBound(self.result,
-                                                          i,
-                                                          value_ranges_lb)
-                self.ceres_problem.SetParameterUpperBound(self.result,
-                                                          i,
-                                                          value_ranges_ub)
-=======
                 self.ceres_problem.set_parameter_lower_bound(
                     self.result, i, value_ranges_lb
                 )
                 self.ceres_problem.set_parameter_upper_bound(
                     self.result, i, value_ranges_ub
                 )
->>>>>>> cbbfa717
 
         self.ceres_options.linear_solver_type = \
             pyceres.LinearSolverType.DENSE_QR
