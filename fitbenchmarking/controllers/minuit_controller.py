"""
Implements a controller for the CERN package Minuit
https://seal.web.cern.ch/seal/snapshot/work-packages/mathlibs/minuit/
using the iminuit python interface
http://iminuit.readthedocs.org
"""
import numpy as np
from iminuit import Minuit
from iminuit import __version__ as iminuit_version

from fitbenchmarking.controllers.base_controller import Controller
<<<<<<< HEAD
from fitbenchmarking.utils.exceptions import (MissingSoftwareError,
                                              UnknownMinimizerError)
=======
from fitbenchmarking.utils.exceptions import MissingSoftwareError, \
                                             UnknownMinimizerError
>>>>>>> a97826bb


class MinuitController(Controller):
    """
    Controller for the Minuit fitting software
    """

    algorithm_check = {
        'all': ['migrad', 'simplex'],
        'ls': [],
        'deriv_free': ['simplex'],
        'general': ['migrad'],
        'simplex': ['simplex'],
        'trust_region': [],
        'levenberg-marquardt': [],
        'gauss_newton': [],
        'bfgs': [],
        'conjugate_gradient': [],
        'steepest_descent': [],
        'global_optimization': [],
        'MCMC': []}

    def __init__(self, cost_func):
        """
        Initializes variable used for temporary storage.

        :param cost_func: Cost function object selected from options.
        :type cost_func: subclass of
                :class:`~fitbenchmarking.cost_func.base_cost_func.CostFunc`

        """

        if int(iminuit_version[:1]) < 2:
            raise MissingSoftwareError(f'iminuit version {iminuit_version} is'
                                       'not supported, please upgrade to at '
                                       'least version 2.0.0')

        super().__init__(cost_func)

        self.support_for_bounds = True
        self.param_ranges = None
        self._status = None
        self._popt = None
        self._initial_step = None
        self._minuit_problem = None

    def setup(self):
        """
        Setup for Minuit
        """
        # minuit requires an initial step size.
        # The docs say
        # "A good guess is a fraction of the initial
        #  fit parameter value, e.g. 10%
        #  (be careful when applying this rule-of-thumb
        #  when the initial parameter value is zero "
        self._initial_step = 0.1 * np.array(self.initial_params)
        # set small steps to something sensible(?)
        self._initial_step[self._initial_step < 1e-12] = 1e-12
        self._minuit_problem = Minuit(self.cost_func.eval_cost,
                                      self.initial_params)
        self._minuit_problem.errordef = 1
        self._minuit_problem.errors = self._initial_step

        # If parameter ranges have been set in problem, then set up bounds
        # option. For minuit, is a sequence of (lb,ub) pairs for each
        # parameter. None is used to denote no bound for a parameter.
        if self.value_ranges is not None:
            lb, ub = zip(*self.value_ranges)
            lb = [None if x == -np.inf else x for x in lb]
            ub = [None if x == np.inf else x for x in ub]
            self.param_ranges = list(zip(lb, ub))
        else:
            self.param_ranges = [(-np.inf, np.inf)]*len(self.initial_params)

        self._minuit_problem.limits = self.param_ranges

    def fit(self):
        """
        Run problem with Minuit
        """
        if self.minimizer == 'simplex':
            self._minuit_problem.simplex()  # run optimizer
        elif self.minimizer == 'migrad':
            self._minuit_problem.migrad()  # run optimizer
        else:
            raise UnknownMinimizerError(
                f"No {self.minimizer} minimizer for Minuit")
        self._status = 0 if self._minuit_problem.valid else 1

    def cleanup(self):
        """
        Convert the result to a numpy array and populate the variables results
        will be read from
        """
        fmin = self._minuit_problem.fmin
        if self._status == 0:
            self.flag = 0
        elif fmin.has_reached_call_limit:
            self.flag = 1
        else:
            self.flag = 2

        self.iteration_count = self._minuit_problem.nfcn
        self.count_type = 'function evaluations'
        self._popt = np.array(self._minuit_problem.values)
        self.final_params = self._popt<|MERGE_RESOLUTION|>--- conflicted
+++ resolved
@@ -9,13 +9,8 @@
 from iminuit import __version__ as iminuit_version
 
 from fitbenchmarking.controllers.base_controller import Controller
-<<<<<<< HEAD
-from fitbenchmarking.utils.exceptions import (MissingSoftwareError,
-                                              UnknownMinimizerError)
-=======
 from fitbenchmarking.utils.exceptions import MissingSoftwareError, \
                                              UnknownMinimizerError
->>>>>>> a97826bb
 
 
 class MinuitController(Controller):
