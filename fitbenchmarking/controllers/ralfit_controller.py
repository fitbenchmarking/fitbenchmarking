"""
Implements a controller for RALFit
https://github.com/ralna/RALFit
"""

import numpy as np
import ral_nlls

from fitbenchmarking.controllers.base_controller import Controller
from fitbenchmarking.utils.exceptions import UnknownMinimizerError


class RALFitController(Controller):
    """
    Controller for the RALFit fitting software.
    """

    algorithm_check = {
<<<<<<< HEAD
        'all': ['gn', 'hybrid', 'newton', 'newton-tensor',
                'gn_reg', 'hybrid_reg', 'newton_reg', 'newton-tensor_reg'],
        'ls': ['gn', 'hybrid', 'newton', 'newton-tensor',
               'gn_reg', 'hybrid_reg', 'newton_reg', 'newton-tensor_reg'],
        'deriv_free': [],
        'general': [],
        'simplex': [],
        'trust_region': ['gn', 'hybrid', 'newton', 'newton-tensor'],
        'levenberg-marquardt': ['gn', 'gn_reg'],
        'gauss_newton': ['gn', 'gn_reg'],
        'bfgs': [],
        'conjugate_gradient': [],
        'steepest_descent': [],
        'global_optimization': [],
        'MCMC': []}

    jacobian_enabled_solvers = ['gn', 'hybrid', 'newton', 'newton-tensor',
                                'gn_reg', 'hybrid_reg', 'newton_reg',
                                'newton-tensor_reg']

    hessian_enabled_solvers = ['hybrid', 'newton', 'newton-tensor',
                               'hybrid_reg', 'newton_reg', 'newton-tensor_reg']
=======
        "all": [
            "gn",
            "hybrid",
            "newton",
            "newton-tensor",
            "gn_reg",
            "hybrid_reg",
            "newton_reg",
            "newton-tensor_reg",
        ],
        "ls": [
            "gn",
            "hybrid",
            "newton",
            "newton-tensor",
            "gn_reg",
            "hybrid_reg",
            "newton_reg",
            "newton-tensor_reg",
        ],
        "deriv_free": [],
        "general": [],
        "simplex": [],
        "trust_region": ["gn", "hybrid", "newton", "newton-tensor"],
        "levenberg-marquardt": ["gn", "gn_reg"],
        "gauss_newton": ["gn", "gn_reg"],
        "bfgs": [],
        "conjugate_gradient": [],
        "steepest_descent": [],
        "global_optimization": [],
        "MCMC": [],
    }

    jacobian_enabled_solvers = [
        "gn",
        "hybrid",
        "newton",
        "newton-tensor",
        "gn_reg",
        "hybrid_reg",
        "newton_reg",
        "newton-tensor_reg",
    ]

    hessian_enabled_solvers = [
        "hybrid",
        "newton",
        "newton-tensor",
        "hybrid_reg",
        "newton_reg",
        "newton-tensor_reg",
    ]
>>>>>>> aa15cf7d

    def __init__(self, cost_func):
        """
        Initialises variable used for temporary storage.

        :param cost_func: Cost function object selected from options.
        :type cost_func: subclass of
                :class:`~fitbenchmarking.cost_func.base_cost_func.CostFunc`
        """
        super().__init__(cost_func)

        self.support_for_bounds = True
        self.param_ranges = None
        self._status = None
        self._popt = None
        self._iter = None
        self._options = {}

    def setup(self):
        """
        Setup for RALFit
        """

        # Use bytestrings explicitly as thats whats expected in RALFit and
        # python 3 defaults to unicode.
        self._options[b"maxit"] = 500
        if self.minimizer == "gn":
            self._options[b"model"] = 1
            self._options[b"nlls_method"] = 4
        elif self.minimizer == "gn_reg":
            self._options[b"model"] = 1
            self._options[b"type_of_method"] = 2
        elif self.minimizer == "hybrid":
            self._options[b"model"] = 3
            self._options[b"nlls_method"] = 4
        elif self.minimizer == "hybrid_reg":
            self._options[b"model"] = 3
            self._options[b"type_of_method"] = 2
        elif self.minimizer == "newton":
            self._options[b"model"] = 2
            self._options[b"type_of_method"] = 1
        elif self.minimizer == "newton_reg":
            self._options[b"model"] = 2
            self._options[b"type_of_method"] = 2
        elif self.minimizer == "newton-tensor":
            self._options[b"model"] = 4
            self._options[b"type_of_method"] = 1
        elif self.minimizer == "newton-tensor_reg":
            self._options[b"model"] = 4
            self._options[b"type_of_method"] = 2
        else:
            raise UnknownMinimizerError(
                f"No {self.minimizer} minimizer for RALFit"
            )

        if self.cost_func.hessian:
            self._options[b"exact_second_derivatives"] = True
        else:
            self._options[b"exact_second_derivatives"] = False

        # If parameter ranges have been set in problem, then set up bounds
        # option. For RALFit, this must be a 2 tuple array like object,
        # the first tuple containing the lower bounds for each parameter
        # and the second containing all upper bounds.
        if self.value_ranges is not None:
            value_ranges_lb, value_ranges_ub = zip(*self.value_ranges)
            self.param_ranges = (value_ranges_lb, value_ranges_ub)
        else:
            self.param_ranges = (
                [-np.inf] * len(self.initial_params),
                [np.inf] * len(self.initial_params),
            )

    def hes_eval(self, params, r):
        """
        Function to ensure correct inputs and outputs
        are used for the RALFit hessian evaluation

        :param params: parameters
        :type params: numpy array
        :param r: residuals, required by RALFit to
                  be passed for hessian evaluation
        :type r: numpy array
        :return: hessian 2nd order term: sum_{i=1}^m r_i \nabla^2 r_i
        :rtype: numpy array
        """
        H, _ = self.cost_func.hes_res(params)
        return np.matmul(H, r)

    def fit(self):
        """
        Run problem with RALFit.
        """
        if self.cost_func.hessian:
<<<<<<< HEAD
            (self._popt, inform) = \
                ral_nlls.solve(self.initial_params,
                               self.cost_func.eval_r,
                               self.cost_func.jac_res,
                               self.hes_eval,
                               options=self._options,
                               lower_bounds=self.param_ranges[0],
                               upper_bounds=self.param_ranges[1])
        else:
            (self._popt, inform) = \
                ral_nlls.solve(self.initial_params,
                               self.cost_func.eval_r,
                               self.cost_func.jac_res,
                               options=self._options,
                               lower_bounds=self.param_ranges[0],
                               upper_bounds=self.param_ranges[1])
=======
            self._popt = ral_nlls.solve(
                self.initial_params,
                self.cost_func.eval_r,
                self.cost_func.jac_res,
                self.hes_eval,
                options=self._options,
                lower_bounds=self.param_ranges[0],
                upper_bounds=self.param_ranges[1],
            )[0]
        else:
            self._popt = ral_nlls.solve(
                self.initial_params,
                self.cost_func.eval_r,
                self.cost_func.jac_res,
                options=self._options,
                lower_bounds=self.param_ranges[0],
                upper_bounds=self.param_ranges[1],
            )[0]
>>>>>>> aa15cf7d
        self._status = 0 if self._popt is not None else 1
        self._iter = inform['iter']

    def cleanup(self):
        """
        Convert the result to a numpy array and populate the variables results
        will be read from.
        """
        if self._status == 0:
            self.flag = 0
        else:
            self.flag = 2

        self.final_params = self._popt
        self.iteration_count = self._iter<|MERGE_RESOLUTION|>--- conflicted
+++ resolved
@@ -16,30 +16,6 @@
     """
 
     algorithm_check = {
-<<<<<<< HEAD
-        'all': ['gn', 'hybrid', 'newton', 'newton-tensor',
-                'gn_reg', 'hybrid_reg', 'newton_reg', 'newton-tensor_reg'],
-        'ls': ['gn', 'hybrid', 'newton', 'newton-tensor',
-               'gn_reg', 'hybrid_reg', 'newton_reg', 'newton-tensor_reg'],
-        'deriv_free': [],
-        'general': [],
-        'simplex': [],
-        'trust_region': ['gn', 'hybrid', 'newton', 'newton-tensor'],
-        'levenberg-marquardt': ['gn', 'gn_reg'],
-        'gauss_newton': ['gn', 'gn_reg'],
-        'bfgs': [],
-        'conjugate_gradient': [],
-        'steepest_descent': [],
-        'global_optimization': [],
-        'MCMC': []}
-
-    jacobian_enabled_solvers = ['gn', 'hybrid', 'newton', 'newton-tensor',
-                                'gn_reg', 'hybrid_reg', 'newton_reg',
-                                'newton-tensor_reg']
-
-    hessian_enabled_solvers = ['hybrid', 'newton', 'newton-tensor',
-                               'hybrid_reg', 'newton_reg', 'newton-tensor_reg']
-=======
         "all": [
             "gn",
             "hybrid",
@@ -92,7 +68,6 @@
         "newton_reg",
         "newton-tensor_reg",
     ]
->>>>>>> aa15cf7d
 
     def __init__(self, cost_func):
         """
@@ -187,25 +162,7 @@
         Run problem with RALFit.
         """
         if self.cost_func.hessian:
-<<<<<<< HEAD
-            (self._popt, inform) = \
-                ral_nlls.solve(self.initial_params,
-                               self.cost_func.eval_r,
-                               self.cost_func.jac_res,
-                               self.hes_eval,
-                               options=self._options,
-                               lower_bounds=self.param_ranges[0],
-                               upper_bounds=self.param_ranges[1])
-        else:
-            (self._popt, inform) = \
-                ral_nlls.solve(self.initial_params,
-                               self.cost_func.eval_r,
-                               self.cost_func.jac_res,
-                               options=self._options,
-                               lower_bounds=self.param_ranges[0],
-                               upper_bounds=self.param_ranges[1])
-=======
-            self._popt = ral_nlls.solve(
+            (self._popt, inform) = ral_nlls.solve(
                 self.initial_params,
                 self.cost_func.eval_r,
                 self.cost_func.jac_res,
@@ -213,17 +170,16 @@
                 options=self._options,
                 lower_bounds=self.param_ranges[0],
                 upper_bounds=self.param_ranges[1],
-            )[0]
+            )
         else:
-            self._popt = ral_nlls.solve(
+            (self._popt, inform) = ral_nlls.solve(
                 self.initial_params,
                 self.cost_func.eval_r,
                 self.cost_func.jac_res,
                 options=self._options,
                 lower_bounds=self.param_ranges[0],
                 upper_bounds=self.param_ranges[1],
-            )[0]
->>>>>>> aa15cf7d
+            )
         self._status = 0 if self._popt is not None else 1
         self._iter = inform['iter']
 
