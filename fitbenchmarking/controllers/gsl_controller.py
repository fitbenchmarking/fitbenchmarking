"""
Implements a controller for GSL
https://www.gnu.org/software/gsl/
using the pyGSL python interface
https://sourceforge.net/projects/pygsl/
"""
<<<<<<< HEAD
=======

>>>>>>> aa15cf7d
import numpy as np
from pygsl import _numobj as numx
from pygsl import errno, multifit_nlin, multiminimize

from fitbenchmarking.controllers.base_controller import Controller
from fitbenchmarking.utils.exceptions import UnknownMinimizerError


class GSLController(Controller):
    """
    Controller for the GSL fitting software
    """

    algorithm_check = {
<<<<<<< HEAD
        'all': ['lmsder', 'lmder', 'nmsimplex', 'nmsimplex2',
                'conjugate_pr', 'conjugate_fr', 'vector_bfgs',
                'vector_bfgs2', 'steepest_descent'],
        'ls': ['lmsder', 'lmder'],
        'deriv_free': ['nmsimplex', 'nmsimplex2'],
        'general': ['nmsimplex', 'nmsimplex2', 'conjugate_pr',
                    'conjugate_fr', 'vector_bfgs', 'vector_bfgs2',
                    'steepest_descent'],
        'simplex': ['nmsimplex', 'nmsimplex2'],
        'trust_region': ['lmder', 'lmsder'],
        'levenberg-marquardt': ['lmder', 'lmsder'],
        'gauss_newton': [],
        'bfgs': ['vector_bfgs', 'vector_bfgs2'],
        'conjugate_gradient': ['conjugate_fr', 'conjugate_pr'],
        'steepest_descent': ['steepest_descent'],
        'global_optimization': [],
        'MCMC': []}

    jacobian_enabled_solvers = ['lmsder', 'lmder', 'conjugate_pr',
                                'conjugate_fr', 'vector_bfgs',
                                'vector_bfgs2', 'steepest_descent']
=======
        "all": [
            "lmsder",
            "lmder",
            "nmsimplex",
            "nmsimplex2",
            "conjugate_pr",
            "conjugate_fr",
            "vector_bfgs",
            "vector_bfgs2",
            "steepest_descent",
        ],
        "ls": ["lmsder", "lmder"],
        "deriv_free": ["nmsimplex", "nmsimplex2"],
        "general": [
            "nmsimplex",
            "nmsimplex2",
            "conjugate_pr",
            "conjugate_fr",
            "vector_bfgs",
            "vector_bfgs2",
            "steepest_descent",
        ],
        "simplex": ["nmsimplex", "nmsimplex2"],
        "trust_region": ["lmder", "lmsder"],
        "levenberg-marquardt": ["lmder", "lmsder"],
        "gauss_newton": [],
        "bfgs": ["vector_bfgs", "vector_bfgs2"],
        "conjugate_gradient": ["conjugate_fr", "conjugate_pr"],
        "steepest_descent": ["steepest_descent"],
        "global_optimization": [],
        "MCMC": [],
    }

    jacobian_enabled_solvers = [
        "lmsder",
        "lmder",
        "conjugate_pr",
        "conjugate_fr",
        "vector_bfgs",
        "vector_bfgs2",
        "steepest_descent",
    ]
>>>>>>> aa15cf7d

    def __init__(self, cost_func):
        """
        Initializes variable used for temporary storage

        :param cost_func: Cost function object selected from options.
        :type cost_func: subclass of
                :class:`~fitbenchmarking.cost_func.base_cost_func.CostFunc`
        """
        super().__init__(cost_func)

        self._solver = None
        self._residual_methods = None
        self._function_methods_no_jac = None
        self._function_methods_with_jac = None
        self._gradient_tol = None
        self._abserror = None
        self._relerror = None
        self._maxits = None
        self._nits = None

    def _prediction_error(self, p, data=None):
        """
        Utility function to call cost_func.eval_r with correct args

        :param p: parameters
        :type p: list
        :param data: x data, this is discarded as the defaults can be used.
        :type data: N/A
        :return: result from cost_func.eval_r
        :rtype: numpy array
        """
        return self.cost_func.eval_r(p)

    def _jac(self, p, data=None):
        """
        Utility function to call jac.eval with correct args

        :param p: parameters
        :type p: list
        :param data: x data, this is discarded as the defaults can be used.
        :type data: N/A
        :return: result from jac.eval
        :rtype: numpy array
        """
        return self.cost_func.jac_res(p)

    def _fdf(self, p, data=None):
        """
        Utility function to return results from eval_r and eval_j as a tuple.

        :param p: parameters
        :type p: list
        :param data: x data, this is discarded as the defaults can be used.
        :type data: N/A
        :return: result from cost_func.eval_r and eval_j
        :rtype: (numpy array, numpy array)
        """
        f = self.cost_func.eval_r(p)
        df = self.cost_func.jac_res(p)
        return f, df

    def _chi_squared(self, p, data=None):
        """
        Utility function to call cost_func.eval_cost with correct args

        :param p: parameters
        :type p: list
        :param data: x data, this is discarded as the defaults can be used.
        :type data: N/A
        :return: result from cost_func.eval_cost
        :rtype: numpy array
        """
        return self.cost_func.eval_cost(p)

    def _jac_chi_squared(self, p, data=None):
        """
        Utility function to get jacobian for cost_func.eval_cost

        :param p: parameters
        :type p: list
        :param data: x data, this is discarded as the defaults can be used.
        :type data: N/A
        :return: jacobian approximation for cost_func.eval_cost
        :rtype: numpy array
        """
        return self.cost_func.jac_cost(p)

    def _chi_squared_fdf(self, p, data=None):
        """
        Utility function to return results from eval_cost and
        _jac_chi_squared as a tuple.

        :param p: parameters
        :type p: list
        :param data: x data, this is discarded as the defaults can be used.
        :type data: N/A
        :return: result from cost_func.eval_cost and _jac_chi_squared
        :rtype: (numpy array, numpy array)
        """
        f = self.cost_func.eval_cost(p)
        df = self._jac_chi_squared(p)
        return f, df

    def setup(self):
        """
        Setup for GSL
        """
        data = numx.array([self.data_x, self.data_y, self.data_e])
        n = len(self.data_x)
        p = len(self.initial_params)
        pinit = numx.array(self.initial_params)

        self._residual_methods = ["lmsder", "lmder"]
        self._function_methods_no_jac = ["nmsimplex", "nmsimplex2"]
        self._function_methods_with_jac = self.jacobian_enabled_solvers

        # set up the system
        if self.minimizer in self._residual_methods:
            mysys = multifit_nlin.gsl_multifit_function_fdf(
                self._prediction_error, self._jac, self._fdf, data, n, p
            )
            self._solver = getattr(multifit_nlin, self.minimizer)(mysys, n, p)
        elif self.minimizer in self._function_methods_no_jac:
            mysys = multiminimize.gsl_multimin_function(
                self._chi_squared, data, p
            )
            self._solver = getattr(multiminimize, self.minimizer)(mysys, p)
        elif self.minimizer in self._function_methods_with_jac:
            mysys = multiminimize.gsl_multimin_function_fdf(
                self._chi_squared,
                self._jac_chi_squared,
                self._chi_squared_fdf,
                data,
                p,
            )
            self._solver = getattr(multiminimize, self.minimizer)(mysys, p)
        else:
            raise UnknownMinimizerError(
                f"No {self.minimizer} minimizer for GSL"
            )

        # Set up initialization parameters
        #
        # These have been chosen to be consistent with the parameters
        # used in Mantid.
        initial_steps = 1.0 * numx.array(np.ones(p))
        step_size = 0.1
        tol = 1e-4
        self._gradient_tol = 1e-3
        self._abserror = 1e-4
        self._relerror = 1e-4
        self._maxits = 500

        if self.minimizer in self._residual_methods:
            self._solver.set(pinit)
        elif self.minimizer in self._function_methods_no_jac:
            self._solver.set(pinit, initial_steps)
        else:
            self._solver.set(pinit, step_size, tol)

    def fit(self):
        """
        Run problem with GSL
        """
        for n in range(self._maxits):
            status = self._solver.iterate()
            # check if the method has converged
            if self.minimizer in self._residual_methods:
                x = self._solver.getx()
                dx = self._solver.getdx()
                status = multifit_nlin.test_delta(
                    dx, x, self._abserror, self._relerror
                )
            elif self.minimizer in self._function_methods_no_jac:
                simplex_size = self._solver.size()
                status = multiminimize.test_size(simplex_size, self._abserror)
            else:  # must be in function_methods_with_jac
                gradient = self._solver.gradient()
                status = multiminimize.test_gradient(
                    gradient, self._gradient_tol
                )
            if status == errno.GSL_SUCCESS:
                self.flag = 0
                self._nits = n+1
                break
            if status != errno.GSL_CONTINUE:
                self.flag = 2
        else:
            self.flag = 1

    def cleanup(self):
        """
        Convert the result to a numpy array and populate the variables results
        will be read from
        """
        self.final_params = self._solver.getx()
        self.iteration_count = \
            self._maxits if self._nits is None else self._nits<|MERGE_RESOLUTION|>--- conflicted
+++ resolved
@@ -4,10 +4,7 @@
 using the pyGSL python interface
 https://sourceforge.net/projects/pygsl/
 """
-<<<<<<< HEAD
-=======
-
->>>>>>> aa15cf7d
+
 import numpy as np
 from pygsl import _numobj as numx
 from pygsl import errno, multifit_nlin, multiminimize
@@ -22,29 +19,6 @@
     """
 
     algorithm_check = {
-<<<<<<< HEAD
-        'all': ['lmsder', 'lmder', 'nmsimplex', 'nmsimplex2',
-                'conjugate_pr', 'conjugate_fr', 'vector_bfgs',
-                'vector_bfgs2', 'steepest_descent'],
-        'ls': ['lmsder', 'lmder'],
-        'deriv_free': ['nmsimplex', 'nmsimplex2'],
-        'general': ['nmsimplex', 'nmsimplex2', 'conjugate_pr',
-                    'conjugate_fr', 'vector_bfgs', 'vector_bfgs2',
-                    'steepest_descent'],
-        'simplex': ['nmsimplex', 'nmsimplex2'],
-        'trust_region': ['lmder', 'lmsder'],
-        'levenberg-marquardt': ['lmder', 'lmsder'],
-        'gauss_newton': [],
-        'bfgs': ['vector_bfgs', 'vector_bfgs2'],
-        'conjugate_gradient': ['conjugate_fr', 'conjugate_pr'],
-        'steepest_descent': ['steepest_descent'],
-        'global_optimization': [],
-        'MCMC': []}
-
-    jacobian_enabled_solvers = ['lmsder', 'lmder', 'conjugate_pr',
-                                'conjugate_fr', 'vector_bfgs',
-                                'vector_bfgs2', 'steepest_descent']
-=======
         "all": [
             "lmsder",
             "lmder",
@@ -87,7 +61,6 @@
         "vector_bfgs2",
         "steepest_descent",
     ]
->>>>>>> aa15cf7d
 
     def __init__(self, cost_func):
         """
