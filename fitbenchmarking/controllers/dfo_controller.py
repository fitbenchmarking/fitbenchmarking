"""
Implements a controller for DFO-LS
https://numericalalgorithmsgroup.github.io/dfols/build/html/index.html
"""

import dfols
import numpy as np

from fitbenchmarking.controllers.base_controller import Controller


class DFOController(Controller):
    """
    Controller for the DFO-LS fitting software.
    """

    algorithm_check = {
<<<<<<< HEAD
        'all': ['dfogn', 'dfols'],
        'ls': ['dfogn', 'dfols'],
        'deriv_free': ['dfogn', 'dfols'],
        'general': [],
        'simplex': [],
        'trust_region': ['dfols', 'dfogn'],
        'levenberg-marquardt': [],
        'gauss_newton': ['dfogn'],
        'bfgs': [],
        'conjugate_gradient': [],
        'steepest_descent': [],
        'global_optimization': [],
        'MCMC': []}
=======
            'all': ['dfols'],
            'ls': ['dfols'],
            'deriv_free': ['dfols'],
            'general': [],
            'simplex': [],
            'trust_region': ['dfols'],
            'levenberg-marquardt': [],
            'gauss_newton': [],
            'bfgs': [],
            'conjugate_gradient': [],
            'steepest_descent': [],
            'global_optimization': [],
            'MCMC': []}
>>>>>>> a97826bb

    def __init__(self, cost_func):
        """
        Initialises variables used for temporary storage.

        :param cost_func: Cost function object selected from options.
        :type cost_func: subclass of
                :class:`~fitbenchmarking.cost_func.base_cost_func.CostFunc`
        """
        super().__init__(cost_func)

        self.support_for_bounds = True
        self.param_ranges = None
        self.rhobeg = None
        self._status = None
        self._soln = None
        self._popt = None
        self._pinit = None

    def setup(self):
        """
        Setup for DFO
        """
        self._pinit = np.asarray(self.initial_params)

        # set parameter ranges
        if self.value_ranges is not None:
            lb, ub = zip(*self.value_ranges)
            lb = [-10e+20 if x == -np.inf else x for x in lb]
            ub = [10e+20 if x == np.inf else x for x in ub]
            self.param_ranges = (np.array(lb), np.array(ub))

            # if bounds are set then gap between lower and upper bound must
            # be at least 2*rhobeg so check that default rhobeg value
            # satisfies this condition
            bound_range = np.array(
                [ub_i - lb_i for lb_i, ub_i in self.value_ranges])
            self.rhobeg = 0.1*max(np.linalg.norm(self._pinit, np.inf), 1)
            if min(bound_range) <= 2*self.rhobeg:
                self.rhobeg = min(bound_range/2)
        else:
            self.param_ranges = (
                np.array([-10e+20]*len(self.initial_params)),
                np.array([10e+20]*len(self.initial_params)))
            self.rhobeg = 0.1*max(np.linalg.norm(self._pinit, np.inf), 1)

    def fit(self):
        """
        Run problem with DFO.
        """
        self._soln = dfols.solve(self.cost_func.eval_r,
                                 self._pinit,
                                 rhobeg=self.rhobeg,
                                 bounds=self.param_ranges)

        self._popt = self._soln.x
        self._status = self._soln.flag

    def cleanup(self):
        """
        Convert the result to a numpy array and populate the variables results
        will be read from.
        """
        if self._status == 0:
            self.flag = 0
        elif self._status == 2:
            self.flag = 1
        else:
            self.flag = 2

        self.final_params = self._popt
        self.iteration_count = self._soln.nf
        self.count_type = 'function evaluations'<|MERGE_RESOLUTION|>--- conflicted
+++ resolved
@@ -15,35 +15,19 @@
     """
 
     algorithm_check = {
-<<<<<<< HEAD
-        'all': ['dfogn', 'dfols'],
-        'ls': ['dfogn', 'dfols'],
-        'deriv_free': ['dfogn', 'dfols'],
+        'all': ['dfols'],
+        'ls': ['dfols'],
+        'deriv_free': ['dfols'],
         'general': [],
         'simplex': [],
-        'trust_region': ['dfols', 'dfogn'],
+        'trust_region': ['dfols'],
         'levenberg-marquardt': [],
-        'gauss_newton': ['dfogn'],
+        'gauss_newton': [],
         'bfgs': [],
         'conjugate_gradient': [],
         'steepest_descent': [],
         'global_optimization': [],
         'MCMC': []}
-=======
-            'all': ['dfols'],
-            'ls': ['dfols'],
-            'deriv_free': ['dfols'],
-            'general': [],
-            'simplex': [],
-            'trust_region': ['dfols'],
-            'levenberg-marquardt': [],
-            'gauss_newton': [],
-            'bfgs': [],
-            'conjugate_gradient': [],
-            'steepest_descent': [],
-            'global_optimization': [],
-            'MCMC': []}
->>>>>>> a97826bb
 
     def __init__(self, cost_func):
         """
