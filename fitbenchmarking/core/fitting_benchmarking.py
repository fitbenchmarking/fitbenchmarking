--- conflicted
+++ resolved
@@ -65,6 +65,8 @@
         self._unselected_minimizers = {}
         self.__start_values_index = 0
         self.__grabbed_output = output_grabber.OutputGrabber(self._options)
+        self.__emissions_tracker = EmissionsTracker() \
+            if 'emissions' in options.table_type else None
 
     def benchmark(self):
         """
@@ -104,9 +106,11 @@
                 name_count[parsed.name] = name_count.get(parsed.name, 0) + 1
                 problems.append((p, parsed))
 
+        LOGGER.info('Running problems')
+
         benchmark_pbar = tqdm(problems, colour='green',
-                              desc="Benchmark problems",
-                              unit="Benchmark problem", leave=True)\
+                            desc="Benchmark problems",
+                            unit="Benchmark problem", leave=True)\
             if self._options.pbar else problems
 
         name_index = {key: 0 for key in name_count}
@@ -120,7 +124,6 @@
                     name_index[problem.name] += 1
                     problem.name += f' {name_index[problem.name]}'
 
-<<<<<<< HEAD
                 info_str = f" Running data from: {os.path.basename(fname)}" + \
                     f" {i + 1}/{len(problem_group)} "
                 LOGGER.info('\n%s', '#' * len(info_str))
@@ -130,6 +133,9 @@
                 results = self.__loop_over_starting_values(problem)
                 self._results.extend(results)
 
+                if self.__emissions_tracker:
+                    _ = self.__emissions_tracker.stop()
+
         self._checkpointer.finalise_group(self._label,
                                           self._failed_problems,
                                           self._unselected_minimizers)
@@ -151,126 +157,9 @@
         name = problem.name
         num_start_vals = len(problem.starting_values)
         results = []
-=======
-def loop_over_benchmark_problems(problem_group, options, checkpointer):
-    """
-    Loops over benchmark problems
-
-    :param problem_group: locations of the benchmark problem files
-    :type problem_group: list
-    :param options: FitBenchmarking options for current run
-    :type options: fitbenchmarking.utils.options.Options
-    :param checkpointer: The object to use to save results as they're generated
-    :type checkpointer: Checkpoint
-
-    :return: all results,
-             problems where all fitting failed, and
-             minimizers that were unselected due to algorithm_type
-    :rtype: list[fibenchmarking.utils.fitbm_result.FittingResult],
-            list[str],
-            dict[str, list[str]]
-    """
-    grabbed_output = output_grabber.OutputGrabber(options)
-    results = []
-    failed_problems = []
-    unselected_minimizers = []
-
-    LOGGER.info('Parsing problems')
-    problems = []
-    name_count = {}  # Count the names so that we can give duplicates an id
-    for i, p in enumerate(problem_group):
-        try:
-            with grabbed_output:
-                parsed_problem = parse_problem_file(p, options)
-                parsed_problem.correct_data()
-        except FitBenchmarkException as e:
-            LOGGER.info("Could not parse problem from: %s", p)
-            LOGGER.warning(e)
-        else:
-            name = parsed_problem.name
-            name_count[name] = name_count.get(name, 0) + 1
-            problems.append((p, parsed_problem))
-
-    name_index = {key: 0 for key in name_count}
-
-    track_emissions = 'emissions' in options.table_type
-    if track_emissions:
-        emissions_tracker = EmissionsTracker()
-    else:
-        emissions_tracker = None
-
-    LOGGER.info('Running problems')
-
-    if options.pbar:
-        benchmark_pbar = tqdm(problems, colour='green',
-                              desc="Benchmark problems",
-                              unit="Benchmark problem", leave=True)
-    else:
-        benchmark_pbar = problems
-
-    with logging_redirect_tqdm(loggers=[LOGGER]):
-        for i, (fname, problem) in enumerate(benchmark_pbar):
-            # Make the name unique
-            if name_count[problem.name] > 1:
-                name_index[problem.name] += 1
-                problem.name += f' {name_index[problem.name]}'
-
-            info_str = f" Running data from: {os.path.basename(fname)} " + \
-                       f"{i + 1}/{len(problem_group)}"
-            LOGGER.info('\n%s', '#' * (len(info_str) + 1))
-            LOGGER.info(info_str)
-            LOGGER.info('#' * (len(info_str) + 1))
-
-            ##############################
-            # Loops over starting values #
-            ##############################
-            problem_results, problem_fails, \
-                unselected_minimizers = \
-                loop_over_starting_values(problem,
-                                          options=options,
-                                          grabbed_output=grabbed_output,
-                                          checkpointer=checkpointer,
-                                          emissions_tracker=emissions_tracker)
-            results.extend(problem_results)
-            failed_problems.extend(problem_fails)
-
-            if emissions_tracker:
-                _ = emissions_tracker.stop()
-
-    return results, failed_problems, unselected_minimizers
-
-
-def loop_over_starting_values(problem, options, grabbed_output, checkpointer,
-                              emissions_tracker):
-    """
-    Loops over starting values from the fitting problem.
-
-    :param problem: The problem to benchmark on
-    :type problem: fitbenchmarking.parsing.fitting_problem.FittingProblem
-    :param options: FitBenchmarking options for current run
-    :type options: fitbenchmarking.utils.options.Options
-    :param grabbed_output: Object that removes third party output from console
-    :type grabbed_output: fitbenchmarking.utils.output_grabber.OutputGrabber
-    :param checkpointer: The object to use to save results as they're generated
-    :type checkpointer: Checkpoint
-
-    :return: all results,
-             problems where all fitting failed, and
-             minimizers that were unselected due to algorithm_type
-    :rtype: list[fibenchmarking.utils.fitbm_result.FittingResult],
-            list[str],
-            dict[str, list[str]]
-    """
-    problem_fails = []
-    name = problem.name
-    num_start_vals = len(problem.starting_values)
-    problem_results = []
-    unselected_minimizers = {}
->>>>>>> 8693e741
 
         num_start_vals_pbar = trange(num_start_vals, colour='blue',
                                      leave=False, desc="Starting values   ",
-<<<<<<< HEAD
                                      unit="Starting value   ")\
             if num_start_vals > 1 and self._options.pbar\
             else range(num_start_vals)
@@ -346,119 +235,6 @@
             if isinstance(self._options.software, list)\
             else [self._options.software]
         results = []
-=======
-                                     unit="Starting value   ")
-    else:
-        num_start_vals_pbar = range(num_start_vals)
-
-    for index in num_start_vals_pbar:
-        LOGGER.info("    Starting value: %i/%i", index + 1, num_start_vals)
-        if num_start_vals > 1:
-            problem.name = f'{name}, Start {index + 1}'
-
-        #############################
-        # Loops over cost functions #
-        #############################
-        individual_problem_results, unselected_minimizers = \
-            loop_over_cost_function(problem=problem,
-                                    options=options,
-                                    start_values_index=index,
-                                    grabbed_output=grabbed_output,
-                                    checkpointer=checkpointer,
-                                    emissions_tracker=emissions_tracker)
-
-        # Checks to see if all of the minimizers from every software raised an
-        # exception and record the problem name if that is the case
-        software_check = [np.isinf(v.accuracy)
-                          for v in individual_problem_results]
-        if all(software_check):
-            problem_fails.append(problem.name)
-        problem_results.extend(individual_problem_results)
-
-        # Reset name for next loop
-        problem.name = name
-
-    return problem_results, problem_fails, unselected_minimizers
-
-
-def loop_over_cost_function(problem, options, start_values_index,
-                            grabbed_output, checkpointer, emissions_tracker):
-    """
-    Run benchmarking for each cost function given in options.
-
-    :param problem: The problem to run fitting on
-    :type problem: fitbenchmarking.parsing.fitting_problem.FittingProblem
-    :param options: FitBenchmarking options for current run
-    :type options: fitbenchmarking.utils.options.Options
-    :param start_values_index: Integer that selects the starting values when
-                               datasets have multiple ones.
-    :type start_values_index: int
-    :param grabbed_output: Object that removes third part output from console
-    :type grabbed_output: fitbenchmarking.utils.output_grabber.OutputGrabber
-    :param checkpointer: The object to use to save results as they're generated
-    :type checkpointer: Checkpoint
-
-    :return: all results, and
-             minimizers that were unselected due to algorithm_type
-    :rtype: list[fibenchmarking.utils.fitbm_result.FittingResult],
-            dict[str, list[str]]
-    """
-    unselected_minimizers = {}
-    problem_results = []
-    for cf in options.cost_func_type:
-        cost_func_cls = create_cost_func(cf)
-        cost_func = cost_func_cls(problem)
-        try:
-            cost_func.validate_problem()
-        except IncompatibleCostFunctionError:
-            LOGGER.info(
-                'Problem is not compatible with this cost function (%s)', cf)
-            continue
-        #######################
-        # Loops over software #
-        #######################
-        individual_problem_results, unselected_minimizers = \
-            loop_over_fitting_software(cost_func=cost_func,
-                                       options=options,
-                                       start_values_index=start_values_index,
-                                       grabbed_output=grabbed_output,
-                                       checkpointer=checkpointer,
-                                       emissions_tracker=emissions_tracker)
-        problem_results.extend(individual_problem_results)
-
-    return problem_results, unselected_minimizers
-
-
-def loop_over_fitting_software(cost_func, options,
-                               start_values_index, grabbed_output,
-                               checkpointer, emissions_tracker):
-    """
-    Loops over fitting software selected in the options
-
-    :param cost_func: a cost_func object containing information used in fitting
-    :type cost_func: CostFunction
-    :param options: FitBenchmarking options for current run
-    :type options: fitbenchmarking.utils.options.Options
-    :param start_values_index: Integer that selects the starting values when
-                               datasets have multiple ones.
-    :type start_values_index: int
-    :param grabbed_output: Object that removes third part output from console
-    :type grabbed_output: fitbenchmarking.utils.output_grabber.OutputGrabber
-    :param checkpointer: The object to use to save results as they're generated
-    :type checkpointer: Checkpoint
-
-    :return: all results, and
-             minimizers that were unselected due to algorithm_type
-    :rtype: list[fibenchmarking.utils.fitbm_result.FittingResult],
-            dict[str, list[str]]
-    """
-    results = []
-    software = options.software
-    if not isinstance(software, list):
-        software = [software]
-
-    unselected_minimizers = {}
->>>>>>> 8693e741
 
         software_pbar = tqdm(software, colour='yellow',
                              desc="Software          ",
@@ -466,7 +242,6 @@
                              leave=False) if len(software) >= 3 \
             else software
 
-<<<<<<< HEAD
         for s in software_pbar:
             LOGGER.info("        Software: %s", s.upper())
             try:
@@ -520,106 +295,14 @@
                 minimizer_failed.append(minimizer)
                 minimizer_check = False
                 LOGGER.warning(str(excp))
-=======
-    for s in software_pbar:
-        LOGGER.info("        Software: %s", s.upper())
-        try:
-            minimizers = options.minimizers[s]
-        except KeyError as e:
-            raise UnsupportedMinimizerError(
-                f'No minimizer given for software: {s}') from e
-        with grabbed_output:
-            controller_cls = ControllerFactory.create_controller(
-                software=s)
-            controller = controller_cls(cost_func=cost_func)
-
-        controller.parameter_set = start_values_index
-
-        #########################
-        # Loops over minimizers #
-        #########################
-        problem_result, minimizer_failed = \
-            loop_over_minimizers(controller=controller,
-                                 minimizers=minimizers,
-                                 options=options,
-                                 grabbed_output=grabbed_output,
-                                 checkpointer=checkpointer,
-                                 emissions_tracker=emissions_tracker)
-
-        unselected_minimizers[s] = minimizer_failed
-        results.extend(problem_result)
-    return results, unselected_minimizers
-
-
-def loop_over_minimizers(controller, minimizers, options, grabbed_output,
-                         checkpointer, emissions_tracker):
-    """
-    Loops over minimizers in fitting software
-
-    :param controller: The software controller for the fitting
-    :type controller: Object derived from BaseSoftwareController
-    :param minimizers: array of minimizers used in fitting
-    :type minimizers: list
-    :param options: FitBenchmarking options for current run
-    :type options: fitbenchmarking.utils.options.Options
-    :param grabbed_output: Object that removes third part output from console
-    :type grabbed_output: fitbenchmarking.utils.output_grabber.OutputGrabber
-    :param checkpointer: The object to use to save results as they're generated
-    :type checkpointer: Checkpoint
-
-    :return: all results, and
-             minimizers that were unselected due to algorithm_type
-    :rtype: list[fibenchmarking.utils.fitbm_result.FittingResult],
-            list[str])
-    """
-    algorithm_type = options.algorithm_type
-
-    results_problem = []
-    minimizer_failed = []
-    for minimizer in minimizers:
-        controller.minimizer = minimizer
-        minimizer_check = True
-        LOGGER.info("            Minimizer: %s", minimizer)
-        try:
-            controller.validate_minimizer(minimizer, algorithm_type)
-        except UnknownMinimizerError as excp:
-            minimizer_failed.append(minimizer)
-            minimizer_check = False
-            LOGGER.warning(str(excp))
->>>>>>> 8693e741
 
             try:
                 controller.cost_func.validate_algorithm_type(
                     controller.algorithm_check, minimizer)
             except IncompatibleMinimizerError as excp:
-<<<<<<< HEAD
                 minimizer_failed.append(minimizer)
                 minimizer_check = False
                 LOGGER.warning(str(excp))
-=======
-                if minimizer_check:
-                    minimizer_check = False
-                    controller.flag = 4
-
-                    # Calling prepare to fill in the initial parameters
-                    controller.prepare(skip_setup=True)
-                    dummy_result = fitbm_result.FittingResult(
-                        controller=controller)
-                    checkpointer.add_result(dummy_result)
-                    results_problem.append(dummy_result)
-                    LOGGER.warning(str(excp))
-
-        if minimizer_check:
-            ########################
-            # Loops over Jacobians #
-            ########################
-            results = loop_over_jacobians(controller,
-                                          options=options,
-                                          grabbed_output=grabbed_output,
-                                          checkpointer=checkpointer,
-                                          emissions_tracker=emissions_tracker)
-            results_problem.extend(results)
->>>>>>> 8693e741
 
             if controller.problem.value_ranges is not None:
                 try:
@@ -664,47 +347,9 @@
         try:
             for jac_method in jacobian_list:
 
-<<<<<<< HEAD
                 # Creates Jacobian class
                 jacobian_cls = create_jacobian(jac_method)
                 try:
-=======
-def loop_over_jacobians(controller, options, grabbed_output, checkpointer,
-                        emissions_tracker):
-    """
-    Loops over Jacobians set from the options file
-
-    :param controller: The software controller for the fitting
-    :type controller: Object derived from BaseSoftwareController
-    :param options: FitBenchmarking options for current run
-    :type options: fitbenchmarking.utils.options.Options
-    :param grabbed_output: Object that removes third part output from console
-    :type grabbed_output: fitbenchmarking.utils.output_grabber.OutputGrabber
-    :param checkpointer: The object to use to save results as they're generated
-    :type checkpointer: Checkpoint
-
-    :return: a FittingResult for each run.
-    :rtype: list[fibenchmarking.utils.fitbm_result.FittingResult]
-    """
-    cost_func = controller.cost_func
-    minimizer = controller.minimizer
-    jacobian_list = options.jac_method
-    results = []
-    minimizer_check = minimizer in controller.jacobian_enabled_solvers
-    try:
-        for jac_method in jacobian_list:
-
-            # Creates Jacobian class
-            jacobian_cls = create_jacobian(jac_method)
-            try:
-                jacobian = jacobian_cls(cost_func.problem)
-            except NoJacobianError as excp:
-                LOGGER.warning(str(excp))
-                if jac_method == 'analytic':
-                    LOGGER.info('Using Scipy instead for jacobian')
-                    jac_method = 'scipy'
-                    jacobian_cls = create_jacobian(jac_method)
->>>>>>> 8693e741
                     jacobian = jacobian_cls(cost_func.problem)
                 except NoJacobianError as excp:
                     LOGGER.warning(str(excp))
@@ -782,7 +427,6 @@
 
             for num_method in self._options.hes_num_method[hes_method]:
                 if minimizer_check:
-<<<<<<< HEAD
                     hess_name = "default"
                     if cost_func.hessian is not None:
                         cost_func.hessian.method = num_method
@@ -812,26 +456,6 @@
                     self._checkpointer.add_result(result)
 
                 # For minimizers that do not accept hessians we raise an
-=======
-                    LOGGER.info(
-                        "                Jacobian: %s",
-                        jacobian.name() if jacobian.name() else "default"
-                    )
-
-                #######################
-                # Loops over Hessians #
-                #######################
-                new_result = loop_over_hessians(
-                    controller,
-                    options=options,
-                    grabbed_output=grabbed_output,
-                    checkpointer=checkpointer,
-                    emissions_tracker=emissions_tracker
-                )
-
-                results.extend(new_result)
-                # For minimizers that do not accept jacobians we raise an
->>>>>>> 8693e741
                 # StopIteration exception to exit the loop through the
                 # Hessians
                 if not minimizer_check:
@@ -847,29 +471,24 @@
         :param controller: The software controller for the fitting
         :type controller: Object derived from BaseSoftwareController
 
-<<<<<<< HEAD
         :return: The chi squared, runtimes and emissions of the fit.
         :rtype: tuple(float, list[float], float)
         """
         num_runs = self._options.num_runs
-        track_emissions = 'emissions' in self._options.table_type
-        emissions_tracker = EmissionsTracker()\
-            if track_emissions else nullcontext()
-        emissions = np.inf
+        emissions = np.nan
 
         try:
             with self.__grabbed_output:
                 controller.validate()
                 controller.prepare()
-                with emissions_tracker:
-                    # Calls timeit repeat with
-                    # repeat = num_runs and number = 1
-                    runtimes = timeit.Timer(
-                        stmt=controller.execute
-                        ).repeat(num_runs, 1)
-                if track_emissions:
+                if self.__emissions_tracker:
+                    self.__emissions_tracker.start_task()
+                runtimes = timeit.Timer(
+                    stmt=controller.execute
+                    ).repeat(num_runs, 1)
+                if self.__emissions_tracker:
                     # stop emissions tracking after all runs have completed
-                    emissions = emissions_tracker.final_emissions / num_runs
+                    emissions = self.__emissions_tracker.stop_task().emissions / num_runs
 
                 controller.cleanup()
                 controller.check_attributes()
@@ -896,7 +515,10 @@
                     y=controller.data_y,
                     e=controller.data_e)
             else:
-                accuracy = controller.eval_confidence()
+                if controller.eval_confidence != 0:
+                    accuracy = 1/controller.eval_confidence()
+                else:
+                    accuracy = np.inf
 
             accuracy_check = any(np.isnan(n) for n in accuracy) \
                 if controller.problem.multifit else np.isnan(accuracy)
@@ -927,6 +549,10 @@
         # Reset the controller timer once exceptions have been handled
         controller.timer.reset()
 
+        # ensure emissions tracker has been stopped if emissions not set
+        if emissions == np.nan and self.__emissions_tracker:
+            _ = self.__emissions_tracker.stop_task()
+
         if controller.flag in [3, 6, 7]:
             # If there was an exception, set the runtimes and
             # cost function value to be infinite
@@ -945,199 +571,4 @@
             # flag if not
             controller.check_bounds_respected()
 
-        return accuracy, runtimes, emissions
-=======
-def loop_over_hessians(controller, options, grabbed_output, checkpointer,
-                       emissions_tracker):
-    """
-    Loops over Hessians set from the options file
-
-    :param controller: The software controller for the fitting
-    :type controller: Object derived from BaseSoftwareController
-    :param options: FitBenchmarking options for current run
-    :type options: fitbenchmarking.utils.options.Options
-    :param grabbed_output: Object that removes third part output from console
-    :type grabbed_output: fitbenchmarking.utils.output_grabber.OutputGrabber
-    :param checkpointer: The object to use to save results as they're generated
-    :type checkpointer: Checkpoint
-
-    :return: a FittingResult for each run
-    :rtype: list[fibenchmarking.utils.fitbm_result.FittingResult],
-    """
-    minimizer = controller.minimizer
-    cost_func = controller.cost_func
-    problem = controller.problem
-    minimizer_check = minimizer in controller.hessian_enabled_solvers
-    hessian_list = options.hes_method
-    new_result = []
-
-    # loop over selected hessian methods
-    for hes_method in hessian_list:
-        # if user has selected to use hessian info
-        # then create hessian if minimizer accepts it
-        if minimizer_check and hes_method != 'default':
-            hessian_cls = create_hessian(hes_method)
-            try:
-                hessian = hessian_cls(cost_func.problem,
-                                      jacobian=cost_func.jacobian)
-                cost_func.hessian = hessian
-            except NoHessianError as excp:
-                LOGGER.warning(str(excp))
-                if hes_method == 'analytic':
-                    LOGGER.info('Using default method instead for hessian')
-                    hes_method = 'default'
-                    cost_func.hessian = None
-                else:
-                    continue
-        else:
-            cost_func.hessian = None
-
-        for num_method in options.hes_num_method[hes_method]:
-            if minimizer_check:
-                hess_name = "default"
-                if cost_func.hessian is not None:
-                    cost_func.hessian.method = num_method
-                    hess_name = cost_func.hessian.name()
-                LOGGER.info("                   Hessian: %s",
-                            hess_name)
-
-            # Perform the fit a number of times specified by num_runs
-            accuracy, runtimes, emissions = perform_fit(
-                controller, options, grabbed_output, emissions_tracker)
-            result_args = {'controller': controller,
-                           'accuracy': accuracy,
-                           'runtimes': runtimes,
-                           'emissions': emissions,
-                           'runtime_metric': options.runtime_metric}
-            if problem.multifit:
-                # for multifit problems, multiple accuracy values are stored
-                # in a list i.e. we have multiple results
-                for i in range(len(accuracy)):
-                    result_args['dataset'] = i
-                    result = fitbm_result.FittingResult(**result_args)
-                    new_result.append(result)
-                    checkpointer.add_result(result)
-            else:
-                result = fitbm_result.FittingResult(**result_args)
-                new_result.append(result)
-                checkpointer.add_result(result)
-
-            # For minimizers that do not accept hessians we raise an
-            # StopIteration exception to exit the loop through the
-            # Hessians
-            if not minimizer_check:
-                break
-
-    return new_result
-
-
-def perform_fit(controller, options, grabbed_output, emissions_tracker):
-    """
-    Performs a fit using the provided controller and its data. It
-    will be run a number of times specified by num_runs.
-
-    :param controller: The software controller for the fitting
-    :type controller: Object derived from BaseSoftwareController
-    :param options: The user options for the benchmark.
-    :type options: fitbenchmarking.utils.options.Options
-    :param grabbed_output: Object that removes third part output from console
-    :type grabbed_output: fitbenchmarking.utils.output_grabber.OutputGrabber
-    :return: The chi squared, runtimes and emissions of the fit.
-    :rtype: tuple(float, list[float], float)
-    """
-    num_runs = options.num_runs
-
-    emissions = np.nan
-    try:
-        with grabbed_output:
-            controller.validate()
-            controller.prepare()
-            if emissions_tracker:
-                emissions_tracker.start_task()
-            runtimes = timeit.Timer(
-                stmt=controller.execute
-            ).repeat(num_runs, 1)
-            if emissions_tracker:
-                # stop emissions tracking after all runs have completed
-                emissions = emissions_tracker.stop_task().emissions / num_runs
-
-            controller.cleanup()
-            controller.check_attributes()
-        min_time = np.min(runtimes)
-        ratio = np.max(runtimes) / min_time
-        tol = 4
-        if ratio > tol:
-            warnings.warn(
-                f'The ratio of the max time to the min is {ratio},'
-                f' which is larger than the tolerance of {tol}.'
-                f' The min time is {min_time}. This can indicate that'
-                ' the fitting engine is caching results. If the'
-                ' min time is small this may just indicate that'
-                ' other non-FitBenchmarking CPU activities are'
-                ' taking place that affects the timing'
-                ' results')
-
-        # Avoid deleting results (max runtime exception) if gotten this far
-        controller.timer.reset()
-        if controller.params_pdfs is None:
-            accuracy = controller.eval_chisq(params=controller.final_params,
-                                             x=controller.data_x,
-                                             y=controller.data_y,
-                                             e=controller.data_e)
-        else:
-            if controller.eval_confidence != 0:
-                accuracy = 1/controller.eval_confidence()
-            else:
-                accuracy = np.inf
-
-        accuracy_check = any(np.isnan(n) for n in accuracy) \
-            if controller.problem.multifit else np.isnan(accuracy)
-        if np.isnan(runtimes).any() or accuracy_check:
-            raise ControllerAttributeError(
-                "Either the computed runtime or accuracy values were a NaN.")
-    except ValidationException as ex:
-        LOGGER.warning(str(ex))
-        controller.flag = 7
-    except Exception as ex:  # pylint: disable=broad-except
-        LOGGER.warning(str(ex))
-
-        # Note: Handle all exceptions as general exception to cover case
-        #       where software re-raises our exception as a new type.
-        error_flags = {MaxRuntimeError: 6}
-
-        controller.flag = 3
-        for error, flag in error_flags.items():
-            if error.class_message in str(ex):
-                controller.flag = flag
-                break
-
-    # If Using a matlab controller, release the memory in matlab
-    if hasattr(controller, 'clear_matlab'):
-        controller.clear_matlab()
-
-    # Reset the controller timer once exceptions have been handled
-    controller.timer.reset()
-
-    # ensure emissions tracker has been stopped if emissions not set
-    if emissions == np.nan and emissions_tracker:
-        _ = emissions_tracker.stop_task()
-
-    if controller.flag in [3, 6, 7]:
-        # If there was an exception, set the runtimes and
-        # cost function value to be infinite
-        emissions = np.inf
-        multi_fit = controller.problem.multifit
-        runtimes = [np.inf] * num_runs
-        controller.final_params = \
-            None if not multi_fit \
-            else [None] * len(controller.data_x)
-
-        accuracy = np.inf if not multi_fit \
-            else [np.inf] * len(controller.data_x)
-    elif controller.problem.value_ranges is not None:
-        # If bounds have been set, check that they have
-        # been respected by the minimizer and set error
-        # flag if not
-        controller.check_bounds_respected()
-    return accuracy, runtimes, emissions
->>>>>>> 8693e741
+        return accuracy, runtimes, emissions