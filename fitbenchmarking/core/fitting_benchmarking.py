--- conflicted
+++ resolved
@@ -213,11 +213,7 @@
 
         # Checks to see if all of the minimizers from every software raised an
         # exception and record the problem name if that is the case
-<<<<<<< HEAD
-        software_check = [np.isinf(v.acc)
-=======
         software_check = [np.isinf(v.accuracy)
->>>>>>> 1f020807
                           for v in individual_problem_results]
         if all(software_check):
             problem_fails.append(problem.name)
@@ -393,26 +389,8 @@
                     minimizer_check = False
                     controller.flag = 4
                     dummy_result = fitbm_result.FittingResult(
-<<<<<<< HEAD
-                        options=options,
-                        cost_func=controller.cost_func,
-                        jac=None,
-                        hess=None,
-                        acc=np.inf,
-                        runtime=np.inf,
-                        software=controller.software,
-                        minimizer=minimizer,
-                        algorithm_type=controller.record_alg_type(
-                           minimizer, options.algorithm_type),
-                        initial_params=controller.initial_params,
-                        params=None,
-                        error_flag=controller.flag,
-                        name=problem.name,
-                        params_pdfs=controller.params_pdfs)
-=======
                         controller=controller)
                     checkpointer.add_result(dummy_result)
->>>>>>> 1f020807
                     results_problem.append(dummy_result)
                     LOGGER.warning(str(excp))
 
@@ -539,40 +517,6 @@
                             hess_name)
 
             # Perform the fit a number of times specified by num_runs
-<<<<<<< HEAD
-            acc, runtime = perform_fit(controller, options, grabbed_output)
-
-            jac_str = cost_func.jacobian.name() \
-                if minimizer in controller.jacobian_enabled_solvers else None
-            hess_str = cost_func.hessian.name() \
-                if cost_func.hessian is not None \
-                and minimizer in controller.hessian_enabled_solvers \
-                else None
-            result_args = {'options': options,
-                           'cost_func': cost_func,
-                           'jac': jac_str,
-                           'hess': hess_str,
-                           'acc': acc,
-                           'runtime': runtime,
-                           'software': controller.software,
-                           'minimizer': minimizer,
-                           'algorithm_type': controller.record_alg_type(
-                               minimizer, options.algorithm_type),
-                           'initial_params': controller.initial_params,
-                           'params': controller.final_params,
-                           'error_flag': controller.flag,
-                           'name': problem.name,
-                           'params_pdfs': controller.params_pdfs}
-            if problem.multifit:
-                # for multifit problems, multiple accuracy values are stored
-                # in a list i.e. we have multiple results
-                for i in range(len(acc)):
-                    result_args.update(
-                        {'dataset_id': i,
-                         'name': f'{problem.name}, Dataset {i + 1}'})
-                    new_result.append(
-                        fitbm_result.FittingResult(**result_args))
-=======
             accuracy, runtimes, emissions = perform_fit(
                 controller, options, grabbed_output)
             result_args = {'controller': controller,
@@ -587,7 +531,6 @@
                     result = fitbm_result.FittingResult(**result_args)
                     new_result.append(result)
                     checkpointer.add_result(result)
->>>>>>> 1f020807
             else:
                 result = fitbm_result.FittingResult(**result_args)
                 new_result.append(result)
@@ -655,34 +598,19 @@
 
         # Avoid deleting results (max runtime exception) if gotten this far
         controller.timer.reset()
-<<<<<<< HEAD
         if controller.params_pdfs is None:
-            acc = controller.eval_chisq(params=controller.final_params,
+            accuracy = controller.eval_chisq(params=controller.final_params,
                                         x=controller.data_x,
                                         y=controller.data_y,
                                         e=controller.data_e)
         else:
-            acc = controller.eval_confidence()
-    
-        acc_check = any(np.isnan(n) for n in acc) \
-                if controller.problem.multifit else np.isnan(acc)
-
-        if np.isnan(runtime) or acc_check:
-            raise ControllerAttributeError(
-                "Either the computed runtime or accuracy values "
-                "was a NaN.")
-=======
-        accuracy = controller.eval_chisq(params=controller.final_params,
-                                         x=controller.data_x,
-                                         y=controller.data_y,
-                                         e=controller.data_e)
+            accuracy = controller.eval_confidence()
 
         accuracy_check = any(np.isnan(n) for n in accuracy) \
             if controller.problem.multifit else np.isnan(accuracy)
         if np.isnan(runtimes).any() or accuracy_check:
             raise ControllerAttributeError(
                 "Either the computed runtime or accuracy values were a NaN.")
->>>>>>> 1f020807
     except ValidationException as ex:
         LOGGER.warning(str(ex))
         controller.flag = 7
@@ -716,19 +644,11 @@
             None if not multi_fit \
             else [None] * len(controller.data_x)
 
-<<<<<<< HEAD
-        acc = np.inf if not multi_fit \
-=======
         accuracy = np.inf if not multi_fit \
->>>>>>> 1f020807
             else [np.inf] * len(controller.data_x)
     elif controller.problem.value_ranges is not None:
         # If bounds have been set, check that they have
         # been respected by the minimizer and set error
         # flag if not
         controller.check_bounds_respected()
-<<<<<<< HEAD
-    return acc, runtime
-=======
     return accuracy, runtimes, emissions
->>>>>>> 1f020807
