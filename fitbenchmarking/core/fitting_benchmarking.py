"""
Main module of the tool, this holds the master function that calls
lower level functions to fit and benchmark a set of problems
for a certain fitting software.
"""

from __future__ import absolute_import, division, print_function

from fitbenchmarking.core.fitbenchmark_one_problem import fitbm_one_prob
from fitbenchmarking.parsing.parser_factory import parse_problem_file
from fitbenchmarking.utils import misc, output_grabber
from fitbenchmarking.utils.exceptions import NoResultsError
from fitbenchmarking.utils.log import get_logger

LOGGER = get_logger()


def fitbenchmark_group(group_name, options, data_dir):
    """
    Gather the user input and list of paths. Call benchmarking on these.

    :param group_name: is the name (label) for a group. E.g. the name for
                       the group of problems in "NIST/low_difficulty" may be
                       picked to be NIST_low_difficulty
    :type group_name: str
    :param options: dictionary containing software used in fitting
                    the problem, list of minimizers and location of
                    json file contain minimizers
    :type options: fitbenchmarking.utils.options.Options
    :param data_dir: full path of a directory that holds a group of problem
                     definition files
    :type date_dir: str

    :return: prob_results array of fitting results for
             the problem group and list of failed problems
    :rtype: tuple(list, list)
    """
    grabbed_output = output_grabber.OutputGrabber(options)

    # Extract problem definitions
    problem_group = misc.get_problem_files(data_dir)

    results = []

    name_count = {}
<<<<<<< HEAD
    template_prob_name = " Running data from: {}"
    failed_problems = []
=======
>>>>>>> e0782124
    for i, p in enumerate(problem_group):
        with grabbed_output:
            parsed_problem = parse_problem_file(p, options)
        parsed_problem.correct_data()
        name = parsed_problem.name
        name_count[name] = 1 + name_count.get(name, 0)
        count = name_count[name]

        # Put in placeholder for the count.
        # This will be fixed in the results after all problems have ran
        parsed_problem.name = name + ' {}'.format(count)

        info_str = " Running data from: {} {}/{}".format(
            name, i + 1, len(problem_group))
        LOGGER.info('#' * (len(info_str) + 1))
        LOGGER.info(info_str)
        LOGGER.info('#' * (len(info_str) + 1))

        problem_results, problem_fails = fitbm_one_prob(problem=parsed_problem,
                                                        options=options)
        results.extend(problem_results)
        failed_problems.extend(problem_fails)

    # If the results are and empty list then this means that all minimizers
    # raise an exception and the tables will produce errors if they run.
    if results == []:
        message = "The current options set up meant that all minimizers set " \
                  "raised an exception. This is likely due to the " \
                  "`algorithm_type` set in the options. Please review " \
                  "current options setup and re-run FitBenmarking."
        raise NoResultsError(message)

    # Used to group elements in list by name
    results_dict = {}
    for problem_result in results:
<<<<<<< HEAD
        name = problem_result.name

        # group by name
=======
        # First fix name
        name_segs = problem_result.name.split('<count>')
        if name_segs[0] in names_to_update:
            name = name_segs[0] + name_segs[1].replace('</count>', '')
        else:
            name = name_segs[0] + name_segs[1].split('</count>')[1]
        problem_result.name = name
        # Now group by name
>>>>>>> e0782124
        try:
            results_dict[name].append(problem_result)
        except KeyError:
            results_dict[name] = [problem_result]

    results = [results_dict[r] for r in
               sorted(results_dict.keys(), key=str.lower)]

    return results, failed_problems<|MERGE_RESOLUTION|>--- conflicted
+++ resolved
@@ -43,11 +43,7 @@
     results = []
 
     name_count = {}
-<<<<<<< HEAD
-    template_prob_name = " Running data from: {}"
     failed_problems = []
-=======
->>>>>>> e0782124
     for i, p in enumerate(problem_group):
         with grabbed_output:
             parsed_problem = parse_problem_file(p, options)
@@ -83,20 +79,9 @@
     # Used to group elements in list by name
     results_dict = {}
     for problem_result in results:
-<<<<<<< HEAD
         name = problem_result.name
 
         # group by name
-=======
-        # First fix name
-        name_segs = problem_result.name.split('<count>')
-        if name_segs[0] in names_to_update:
-            name = name_segs[0] + name_segs[1].replace('</count>', '')
-        else:
-            name = name_segs[0] + name_segs[1].split('</count>')[1]
-        problem_result.name = name
-        # Now group by name
->>>>>>> e0782124
         try:
             results_dict[name].append(problem_result)
         except KeyError:
