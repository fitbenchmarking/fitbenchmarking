"""
Main module of the tool, this holds the master function that calls
lower level functions to fit and benchmark a set of problems
for a certain fitting software.
"""

from __future__ import (absolute_import, division, print_function)

from fitbenchmarking.utils.logging_setup import logger

from fitbenchmarking.parsing.parser_factory import parse_problem_file
from fitbenchmarking.utils import misc
from fitbenchmarking.utils import output_grabber
from fitbenchmarking.core.fitbenchmark_one_problem import fitbm_one_prob


def fitbenchmark_group(group_name, options, data_dir):
    """
    Gather the user input and list of paths. Call benchmarking on these.

    :param group_name: is the name (label) for a group. E.g. the name for
                       the group of problems in "NIST/low_difficulty" may be
                       picked to be NIST_low_difficulty
    :type group_name: str
    :param options: dictionary containing software used in fitting
                    the problem, list of minimizers and location of
                    json file contain minimizers
    :type options: fitbenchmarking.utils.options.Options
    :param data_dir: full path of a directory that holds a group of problem
                     definition files
    :type date_dir: str

    :returns: prob_results array of fitting results for
              the problem group and the location of the results
    :rtype: tuple(list, str)
    """
    grabbed_output = output_grabber.OutputGrabber()

    # Extract problem definitions
    problem_group = misc.get_problem_files(data_dir)

    results = []
    template_prob_name = " Running data from: {}"
    for i, p in enumerate(problem_group):
<<<<<<< HEAD
        parsed_problem = parse_problem_file(p)
        parsed_problem.correct_data(options.use_errors)
=======
        with grabbed_output:
            parsed_problem = parse_problem_file(p)
>>>>>>> e52478a0

        decorator = '#' * (len(template_prob_name) +
                           len(parsed_problem.name) + 4)
        tmp_prob_name = template_prob_name.format(parsed_problem.name)
        print("\n{0}\n{1} {2}/{3}\n{0}\n".format(decorator, tmp_prob_name,
                                                 i + 1, len(problem_group)))

        problem_results = fitbm_one_prob(problem=parsed_problem,
                                         options=options)

        # Convert from list of dict to list of list and store
        for r in problem_results:
            tmp_result = []
            for s in options.software:
                tmp_result.extend(r[s])
            results.append(tmp_result)

    return results<|MERGE_RESOLUTION|>--- conflicted
+++ resolved
@@ -42,13 +42,9 @@
     results = []
     template_prob_name = " Running data from: {}"
     for i, p in enumerate(problem_group):
-<<<<<<< HEAD
-        parsed_problem = parse_problem_file(p)
-        parsed_problem.correct_data(options.use_errors)
-=======
         with grabbed_output:
             parsed_problem = parse_problem_file(p)
->>>>>>> e52478a0
+            parsed_problem.correct_data(options.use_errors)
 
         decorator = '#' * (len(template_prob_name) +
                            len(parsed_problem.name) + 4)
