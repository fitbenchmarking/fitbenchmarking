--- conflicted
+++ resolved
@@ -344,52 +344,13 @@
         minimizer = controller.minimizer
         jacobian_list = self._options.jac_method
         minimizer_check = minimizer in controller.jacobian_enabled_solvers
+        sparsity_check = minimizer in controller.sparsity_enabled_solvers
         results = []
         try:
             for jac_method in jacobian_list:
-
-<<<<<<< HEAD
-def loop_over_jacobians(controller, options, grabbed_output, checkpointer,
-                        emissions_tracker):
-    """
-    Loops over Jacobians set from the options file
-
-    :param controller: The software controller for the fitting
-    :type controller: Object derived from BaseSoftwareController
-    :param options: FitBenchmarking options for current run
-    :type options: fitbenchmarking.utils.options.Options
-    :param grabbed_output: Object that removes third part output from console
-    :type grabbed_output: fitbenchmarking.utils.output_grabber.OutputGrabber
-    :param checkpointer: The object to use to save results as they're generated
-    :type checkpointer: Checkpoint
-
-    :return: a FittingResult for each run.
-    :rtype: list[fibenchmarking.utils.fitbm_result.FittingResult]
-    """
-    cost_func = controller.cost_func
-    minimizer = controller.minimizer
-    jacobian_list = options.jac_method
-    results = []
-    minimizer_check = minimizer in controller.jacobian_enabled_solvers
-    sparsity_check = minimizer in controller.sparsity_enabled_solvers
-    try:
-        for jac_method in jacobian_list:
-
-            # Creates Jacobian class
-            jacobian_cls = create_jacobian(jac_method)
-            try:
-                jacobian = jacobian_cls(cost_func.problem)
-            except NoJacobianError as excp:
-                LOGGER.warning(str(excp))
-                if jac_method == 'analytic':
-                    LOGGER.info('Using Scipy instead for jacobian')
-                    jac_method = 'scipy'
-                    jacobian_cls = create_jacobian(jac_method)
-=======
                 # Creates Jacobian class
                 jacobian_cls = create_jacobian(jac_method)
                 try:
->>>>>>> 9dc08e27
                     jacobian = jacobian_cls(cost_func.problem)
                 except NoJacobianError as excp:
                     LOGGER.warning(str(excp))
@@ -404,6 +365,8 @@
                 for num_method in self._options.jac_num_method[jac_method]:
                     jacobian.method = num_method
                     cost_func.jacobian = jacobian
+                    if num_method.endswith("_sparse") and not sparsity_check:
+                        continue
                     if minimizer_check:
                         LOGGER.info(
                             "                Jacobian: %s",
@@ -465,15 +428,7 @@
             else:
                 cost_func.hessian = None
 
-<<<<<<< HEAD
-            for num_method in options.jac_num_method[jac_method]:
-                jacobian.method = num_method
-                cost_func.jacobian = jacobian
-                if num_method.endswith("_sparse") and not sparsity_check:
-                    continue
-=======
             for num_method in self._options.hes_num_method[hes_method]:
->>>>>>> 9dc08e27
                 if minimizer_check:
                     hess_name = "default"
                     if cost_func.hessian is not None:
