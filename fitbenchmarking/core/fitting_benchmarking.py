--- conflicted
+++ resolved
@@ -10,11 +10,7 @@
 import platform
 import timeit
 import warnings
-<<<<<<< HEAD
-=======
-import platform
 import time
->>>>>>> 0b3ea8a8
 
 import numpy as np
 from codecarbon import EmissionsTracker
@@ -500,26 +496,11 @@
                 controller.validate()
                 controller.prepare()
                 if tracker:
-<<<<<<< HEAD
-                    if platform.system() == 'Windows':
-                        with tracker:
-                            runtimes = timeit.Timer(
-                                stmt=controller.execute
-                            ).repeat(num_runs, 1)
-                        emissions = tracker.final_emissions / num_runs
-                    else:
-                        tracker.start_task()
-                        runtimes = timeit.Timer(
-                            stmt=controller.execute
-                        ).repeat(num_runs, 1)
-                        emissions = tracker.stop_task().emissions / num_runs
-=======
                     tracker.start_task()
                     runtimes = timeit.Timer(
                         stmt=controller.execute
                     ).repeat(num_runs, 1)
                     emissions = tracker.stop_task().emissions / num_runs
->>>>>>> 0b3ea8a8
                 else:
                     runtimes = timeit.Timer(
                         stmt=controller.execute).repeat(num_runs, 1)
