--- conflicted
+++ resolved
@@ -14,19 +14,12 @@
 
 from fitbenchmarking.controllers.controller_factory import ControllerFactory
 from fitbenchmarking.parsing.parser_factory import parse_problem_file
-<<<<<<< HEAD
 from fitbenchmarking.utils.exceptions import NoResultsError, \
     UnknownMinimizerError, UnsupportedMinimizerError
 from fitbenchmarking.jacobian.jacobian_factory import create_jacobian, \
     get_jacobian_options
 from fitbenchmarking.utils import fitbm_result, misc, output_grabber
 
-=======
-from fitbenchmarking.jacobian.jacobian_factory import create_jacobian
-from fitbenchmarking.utils import fitbm_result, misc, output_grabber
-from fitbenchmarking.utils.exceptions import NoResultsError, \
-    UnknownMinimizerError, UnsupportedMinimizerError
->>>>>>> 7c300e07
 from fitbenchmarking.utils.log import get_logger
 
 LOGGER = get_logger()
@@ -43,10 +36,7 @@
             loop_over_starting_values()
                 loop_over_software()
                     loop_over_minimizers()
-<<<<<<< HEAD
                         loop_over_jacobians()
-=======
->>>>>>> 7c300e07
 
     :param options: dictionary containing software used in fitting
                     the problem, list of minimizers and location of
@@ -67,21 +57,15 @@
     #################################
     # Loops over benchmark problems #
     #################################
-<<<<<<< HEAD
     results, failed_problems, unselected_minimzers, minimizer_dict = \
-=======
-    results, failed_problems, unselected_minimzers = \
->>>>>>> 7c300e07
         loop_over_benchmark_problems(problem_group, options)
 
     for keys, minimzers in unselected_minimzers.items():
         minimizers_all = options.minimizers[keys]
         options.minimizers[keys] = list(set(minimizers_all) - set(minimzers))
 
-<<<<<<< HEAD
     options.minimizers = minimizer_dict
-=======
->>>>>>> 7c300e07
+
     # If the results are an empty list then this means that all minimizers
     # raise an exception and the tables will produce errors if they run.
     if results == []:
@@ -101,7 +85,6 @@
 
     return results, failed_problems, unselected_minimzers
 
-<<<<<<< HEAD
 
 def loop_over_benchmark_problems(problem_group, options):
     """
@@ -117,23 +100,6 @@
     :rtype: tuple(list, list, dict)
     """
 
-=======
-
-def loop_over_benchmark_problems(problem_group, options):
-    """
-    Loops over benchmark problems
-
-    :param problem_group: locations of the benchmark problem files
-    :type problem_group: list
-    :param options: FitBenchmarking options for current run
-    :type options: fitbenchmarking.utils.options.Options
-
-    :return: prob_results array of fitting results for the problem group,
-             list of failed problems and dictionary of unselected minimizers
-    :rtype: tuple(list, list, dict)
-    """
-
->>>>>>> 7c300e07
     grabbed_output = output_grabber.OutputGrabber(options)
     results = []
     failed_problems = []
@@ -153,33 +119,19 @@
         ##############################
         # Loops over starting values #
         ##############################
-<<<<<<< HEAD
         problem_results, problem_fails, \
             unselected_minimzers, minimizer_dict = \
-=======
-        problem_results, problem_fails, unselected_minimzers = \
->>>>>>> 7c300e07
             loop_over_starting_values(parsed_problem, options, grabbed_output)
 
         results.extend(problem_results)
         failed_problems.extend(problem_fails)
     return results, failed_problems, unselected_minimzers, minimizer_dict
 
-<<<<<<< HEAD
 
 def loop_over_starting_values(problem, options, grabbed_output):
     """
     Loops over starting values from the fitting problem
 
-=======
-    return results, failed_problems, unselected_minimzers
-
-
-def loop_over_starting_values(problem, options, grabbed_output):
-    """
-    Loops over starting values from the fitting problem
-
->>>>>>> 7c300e07
     :param problem: a problem object containing information used in fitting
     :type problem: FittingProblem
     :param options: FitBenchmarking options for current run
@@ -188,14 +140,9 @@
     :type grabbed_output: fitbenchmarking.utils.output_grabber.OutputGrabber
 
     :return: prob_results array of fitting results for the problem group,
-<<<<<<< HEAD
              list of failed problems, dictionary of unselected minimizers and
              dictionary of minimizers together with the Jacobian used
     :rtype: tuple(list, list, dict, dict)
-=======
-             list of failed problems and dictionary of unselected minimizers
-    :rtype: tuple(list, list, dict)
->>>>>>> 7c300e07
     """
     name = problem.name
     num_start_vals = len(problem.starting_values)
@@ -209,23 +156,15 @@
         ################################
         # Loops over fitting softwares #
         ################################
-<<<<<<< HEAD
         individual_problem_results, problem_fails, \
             unselected_minimzers, minimizer_dict = \
-=======
-        individual_problem_results, problem_fails, unselected_minimzers = \
->>>>>>> 7c300e07
             loop_over_fitting_software(problem=problem,
                                        options=options,
                                        start_values_index=index,
                                        grabbed_output=grabbed_output)
         problem_results.extend(individual_problem_results)
 
-<<<<<<< HEAD
     return problem_results, problem_fails, unselected_minimzers, minimizer_dict
-=======
-    return problem_results, problem_fails, unselected_minimzers
->>>>>>> 7c300e07
 
 
 def loop_over_fitting_software(problem, options, start_values_index,
@@ -243,7 +182,6 @@
     :param grabbed_output: Object that removes third part output from console
     :type grabbed_output: fitbenchmarking.utils.output_grabber.OutputGrabber
 
-<<<<<<< HEAD
     :return: list of all results, failed problem names, dictionary of
              unselected minimizers based on algorithm_type and
              dictionary of minimizers together with the Jacobian used
@@ -251,13 +189,6 @@
                   list of failed problem names,
                   dictionary of minimizers.
                   dictionary of minimizers and Jacobians)
-=======
-    :return: list of all results, failed problem names and dictionary of
-             unselected minimizers based on algorithm_type
-    :rtype: tuple(list of fibenchmarking.utils.fitbm_result.FittingResult,
-                  list of failed problem names,
-                  dictionary of minimizers)
->>>>>>> 7c300e07
     """
     results = []
     software = options.software
@@ -266,10 +197,7 @@
 
     problem_fails = []
     unselected_minimzers = {}
-<<<<<<< HEAD
     minimizer_dict = {}
-=======
->>>>>>> 7c300e07
     software_results = []
     for s in software:
         LOGGER.info("        Software: %s", s.upper())
@@ -288,16 +216,11 @@
         #########################
         # Loops over minimizers #
         #########################
-<<<<<<< HEAD
         problem_result, minimizer_failed, new_minimizer_list = \
-=======
-        problem_result, minimizer_failed = \
->>>>>>> 7c300e07
             loop_over_minimizers(controller=controller,
                                  minimizers=minimizers,
                                  options=options,
                                  grabbed_output=grabbed_output)
-<<<<<<< HEAD
 
         unselected_minimzers[s] = minimizer_failed
         minimizer_dict[s] = new_minimizer_list
@@ -305,24 +228,13 @@
 
     # Checks to see if all of the minimizers from every software raised an
     # exception and record the problem name if that is the case
-=======
-        unselected_minimzers[s] = minimizer_failed
-        software_results.extend(problem_result)
-
-    # Checks to see if all of the minimizers raised an exception and
-    # record the problem name if that is the case
->>>>>>> 7c300e07
     software_check = [np.isinf(v.chi_sq) for v in software_results]
     if all(software_check):
         software_results = []
         problem_fails.append(problem.name)
     results.extend(software_results)
 
-<<<<<<< HEAD
     return results, problem_fails, unselected_minimzers, minimizer_dict
-=======
-    return results, problem_fails, unselected_minimzers
->>>>>>> 7c300e07
 
 
 def loop_over_minimizers(controller, minimizers, options, grabbed_output):
@@ -338,7 +250,6 @@
     :param grabbed_output: Object that removes third part output from console
     :type grabbed_output: fitbenchmarking.utils.output_grabber.OutputGrabber
 
-<<<<<<< HEAD
     :return: list of all results, dictionary of unselected minimizers
              based on algorithm_type and dictionary of minimizers together
              with the Jacobian used
@@ -443,52 +354,18 @@
         # calculated
         # pylint: disable=broad-except
         except Exception as excp:
-=======
-    :return: list of all results and dictionary of unselected minimizers
-             based on algorithm_type
-    :rtype: tuple(list of fibenchmarking.utils.fitbm_result.FittingResult,
-                  list of failed minimizers)
-    """
-    grabbed_output = output_grabber.OutputGrabber(options)
-    problem = controller.problem
-    jac = controller.problem.jac
-
-    results_problem = []
-    minimizer_failed = []
-
-    num_runs = options.num_runs
-    algorithm_type = options.algorithm_type
-
-    for minimizer in minimizers:
-        minimizer_check = True
-        LOGGER.info("            Minimizer: %s", minimizer)
-
-        controller.minimizer = minimizer
-        try:
-            with grabbed_output:
-                controller.validate_minimizer(minimizer, algorithm_type)
-                # Calls timeit repeat with repeat = num_runs and number = 1
-                runtime_list = \
-                    timeit.Timer(setup=controller.prepare,
-                                 stmt=controller.fit).repeat(num_runs, 1)
-                runtime = sum(runtime_list) / num_runs
-                controller.cleanup()
-        # Catching all exceptions as this means runtime cannot be calculated
-        # pylint: disable=broad-except
-        except Exception as excp:
-            if isinstance(excp, UnknownMinimizerError):
-                minimizer_failed.append(minimizer)
-                minimizer_check = False
->>>>>>> 7c300e07
             LOGGER.warn(str(excp))
 
             runtime = np.inf
             controller.flag = 3
             controller.final_params = None if not problem.multifit \
                 else [None] * len(controller.data_x)
-<<<<<<< HEAD
+
+            chi_sq = np.inf if not problem.multifit \
+                else [np.inf] * len(controller.data_x)
 
         controller.check_attributes()
+
         if controller.flag <= 2:
             ratio = np.max(runtime_list) / np.min(runtime_list)
             tol = 4
@@ -512,56 +389,12 @@
                        'chi_sq': chi_sq,
                        'runtime': runtime,
                        'minimizer': minimizer_name,
-=======
-            chi_sq = np.inf if not problem.multifit \
-                else [np.inf] * len(controller.data_x)
-
-        controller.check_attributes()
-
-        if controller.flag <= 2:
-            ratio = np.max(runtime_list) / np.min(runtime_list)
-            tol = 4
-            if ratio > tol:
-                warnings.warn('The ratio of the max time to the min is {0}'
-                              ' which is  larger than the tolerance of {1},'
-                              ' which may indicate that caching has occurred'
-                              ' in the timing results'.format(ratio, tol))
-            chi_sq = controller.eval_chisq(params=controller.final_params,
-                                           x=controller.data_x,
-                                           y=controller.data_y,
-                                           e=controller.data_e)
-
-        result_args = {'options': options,
-                       'problem': problem,
-                       'jac': jac,
-                       'chi_sq': chi_sq,
-                       'runtime': runtime,
-                       'minimizer': minimizer,
->>>>>>> 7c300e07
                        'initial_params': controller.initial_params,
                        'params': controller.final_params,
                        'error_flag': controller.flag,
                        'name': problem.name}
-<<<<<<< HEAD
         results.append(result_args)
         new_minimizer_list.append(minimizer_name)
         if not has_jacobian or minimizer in invalid_jacobians:
             break
-    return results, chi_sq, new_minimizer_list
-=======
-        if minimizer_check:
-            if problem.multifit:
-                # Multi fit (will raise TypeError if these are not iterable)
-                for i in range(len(chi_sq)):
-                    result_args.update({'dataset_id': i,
-                                        'name': '{}, Dataset {}'.format(
-                                            problem.name, (i + 1))})
-                    individual_result = \
-                        fitbm_result.FittingResult(**result_args)
-                    results_problem.append(individual_result)
-            else:
-                # Normal fitting
-                individual_result = fitbm_result.FittingResult(**result_args)
-                results_problem.append(individual_result)
-    return results_problem, minimizer_failed
->>>>>>> 7c300e07
+    return results, chi_sq, new_minimizer_list