"""
Fit benchmark one problem functions.
"""

from __future__ import absolute_import, division, print_function

import timeit
import warnings

import numpy as np

from fitbenchmarking.controllers.controller_factory import ControllerFactory
from fitbenchmarking.jacobian.jacobian_factory import create_jacobian, \
    get_jacobian_options
from fitbenchmarking.utils import fitbm_result, output_grabber
from fitbenchmarking.utils.exceptions import UnknownMinimizerError
from fitbenchmarking.utils.log import get_logger

LOGGER = get_logger()


def fitbm_one_prob(problem, options):
    """
    Sets up the controller for a particular problem and fits the models
    provided in the problem object.

    :param problem: a problem object containing information used in fitting
    :type problem: FittingProblem
    :param options: all the information specified by the user
    :type options: fitbenchmarking.utils.options.Options

    :return: list of all results, failed problem names and dictionary of
             unselected minimizers based on algorithm_type
    :rtype: tuple(list of fibenchmarking.utils.fitbm_result.FittingResult,
                  list of failed problem names,
                  dictionary of minimizers)
    """
    grabbed_output = output_grabber.OutputGrabber(options)
    results = []

    software = options.software
    if not isinstance(software, list):
        software = [software]

    name = problem.name
    num_start_vals = len(problem.starting_values)
    problem_fails = []
    unselected_minimzers = {}
    for i in range(num_start_vals):
        LOGGER.info("    Starting value: {0}/{1}".format(i + 1,
                                                         num_start_vals))

        if num_start_vals > 1:
            problem.name = name + ', Start {}'.format(i + 1)
<<<<<<< HEAD
        minimizer_dict = {}
=======
>>>>>>> c4bb1186
        software_results = []
        for s in software:
            LOGGER.info("        Software: %s", s.upper())
            try:
                minimizers = options.minimizers[s]
            except KeyError:
                raise UnknownMinimizerError(
                    'No minimizer given for software: {}'.format(s))

            with grabbed_output:
                controller_cls = ControllerFactory.create_controller(
                    software=s)
                controller = controller_cls(problem=problem)
<<<<<<< HEAD
                controller.parameter_set = i
            problem_result, minimizer_list = benchmark(controller=controller,
                                                       minimizers=minimizers,
                                                       options=options)
            software_results.extend(problem_result)
            minimizer_dict[s] = minimizer_list
        results.extend(software_results)
    # Reset problem.name
    problem.name = name
    return results, minimizer_dict
=======

            controller.parameter_set = i
            problem_result, minimizer_failed = benchmark(controller=controller,
                                                         minimizers=minimizers,
                                                         options=options)
            unselected_minimzers[s] = minimizer_failed
            software_results.extend(problem_result)

        # Checks to see if all of the minimizers raise and exception and
        # records the problems name for that case
        software_check = [np.isinf(v.chi_sq) for v in software_results]
        if all(software_check):
            software_results = []
            problem_fails.append(problem.name)
        results.extend(software_results)
    # Reset problem.name
    problem.name = name
    return results, problem_fails, unselected_minimzers
>>>>>>> c4bb1186


def benchmark(controller, minimizers, options):
    """
    Fit benchmark one problem, with one function definition and all
    the selected minimizers, using the chosen fitting software.

    :param controller: The software controller for the fitting
    :type controller: Object derived from BaseSoftwareController
    :param minimizers: array of minimizers used in fitting
    :type minimizers: list
    :param options: all the information specified by the user
    :type options: fitbenchmarking.utils.options.Options

    :return: list of all results and dictionary of unselected minimizers
             based on algorithm_type
    :rtype: tuple(list of fibenchmarking.utils.fitbm_result.FittingResult,
                  dictionary of minimizers)
    """
    grabbed_output = output_grabber.OutputGrabber(options)
    problem = controller.problem
    results_problem = []
<<<<<<< HEAD
    new_minimizer_list = []
=======
    minimizer_failed = []

>>>>>>> c4bb1186
    num_runs = options.num_runs
    algorithm_type = options.algorithm_type

    for minimizer in minimizers:
<<<<<<< HEAD
        minimizer_name = minimizer
        LOGGER.info("            Minimizer: %s", minimizer)

        controller.minimizer = minimizer

        has_jacobian, invalid_jacobians = controller.jacobian_information()
        jacobian_list = get_jacobian_options(options)
        for jac_name in jacobian_list:
            jac_method, num_method = jac_name
            if (has_jacobian and minimizer not in invalid_jacobians):
                LOGGER.info("                Jacobian: %s %s", jac_method,
                            num_method)
                minimizer_name = "{}: {} {}".format(
                    minimizer, jac_method, num_method)
            # Creates Jacobian class
            jacobian_cls = create_jacobian(jac_method, num_method)
            jacobian = jacobian_cls(problem)
            controller.jacobian = jacobian
            try:
                with grabbed_output:
                    # Calls timeit repeat with repeat = num_runs and number = 1
                    runtime_list = timeit.Timer(setup=controller.prepare,
                                                stmt=controller.fit).repeat(num_runs, 1)
                    runtime = sum(runtime_list) / num_runs
                    controller.cleanup()
            # Catching all exceptions as this means runtime cannot be calculated
            # pylint: disable=broad-except
            except Exception as excp:
                LOGGER.warn(str(excp))

                runtime = np.inf
                controller.flag = 3
                controller.final_params = None if not problem.multifit \
                    else [None] * len(controller.data_x)

            controller.check_attributes()
            if controller.flag <= 2:
                ratio = np.max(runtime_list) / np.min(runtime_list)
                tol = 4
                if ratio > tol:
                    warnings.warn('The ratio of the max time to the min is {0}'
                                  ' which is  larger than the tolerance of {1},'
                                  ' which may indicate that caching has occurred'
                                  ' in the timing results'.format(ratio, tol))
                chi_sq = controller.eval_chisq(params=controller.final_params,
                                               x=controller.data_x,
                                               y=controller.data_y,
                                               e=controller.data_e)
            else:
                chi_sq = np.inf if not problem.multifit \
                    else [np.inf] * len(controller.data_x)
            result_args = {'options': options,
                           'problem': problem,
                           'jac': jacobian,
                           'chi_sq': chi_sq,
                           'runtime': runtime,
                           'minimizer': minimizer_name,
                           'initial_params': controller.initial_params,
                           'params': controller.final_params,
                           'error_flag': controller.flag,
                           'name': problem.name}

            if problem.multifit:
                # Multi fit (will raise TypeError if these are not iterable)
                for i in range(len(chi_sq)):

                    result_args.update({'dataset_id': i,
                                        'name': '{}, Dataset {}'.format(
                                            problem.name, (i + 1))})
                    individual_result = fitbm_result.FittingResult(
                        **result_args)
=======
        minimizer_check = True
        LOGGER.info("            Minimizer: %s", minimizer)

        controller.minimizer = minimizer
        try:
            with grabbed_output:
                controller.validate_minimizer(minimizer, algorithm_type)
                # Calls timeit repeat with repeat = num_runs and number = 1
                runtime_list = \
                    timeit.Timer(setup=controller.prepare,
                                 stmt=controller.fit).repeat(num_runs, 1)
                runtime = sum(runtime_list) / num_runs
                controller.cleanup()
        # Catching all exceptions as this means runtime cannot be calculated
        # pylint: disable=broad-except
        except Exception as excp:
            if isinstance(excp, UnknownMinimizerError):
                minimizer_failed.append(minimizer)
                minimizer_check = False
            LOGGER.warn(str(excp))

            runtime = np.inf
            controller.flag = 3
            controller.final_params = None if not problem.multifit \
                else [None] * len(controller.data_x)
            chi_sq = np.inf if not problem.multifit \
                else [np.inf] * len(controller.data_x)

        controller.check_attributes()

        if controller.flag <= 2:
            ratio = np.max(runtime_list) / np.min(runtime_list)
            tol = 4
            if ratio > tol:
                warnings.warn('The ratio of the max time to the min is {0}'
                              ' which is  larger than the tolerance of {1},'
                              ' which may indicate that caching has occurred'
                              ' in the timing results'.format(ratio, tol))
            chi_sq = controller.eval_chisq(params=controller.final_params,
                                           x=controller.data_x,
                                           y=controller.data_y,
                                           e=controller.data_e)

        result_args = {'options': options,
                       'problem': problem,
                       'jac': jac,
                       'chi_sq': chi_sq,
                       'runtime': runtime,
                       'minimizer': minimizer,
                       'initial_params': controller.initial_params,
                       'params': controller.final_params,
                       'error_flag': controller.flag,
                       'name': problem.name}
        if minimizer_check:
            if problem.multifit:
                # Multi fit (will raise TypeError if these are not iterable)
                for i in range(len(chi_sq)):
                    result_args.update({'dataset_id': i,
                                        'name': '{}, Dataset {}'.format(
                                            problem.name, (i + 1))})
                    individual_result = \
                        fitbm_result.FittingResult(**result_args)
>>>>>>> c4bb1186
                    results_problem.append(individual_result)
            else:
                # Normal fitting
                individual_result = fitbm_result.FittingResult(**result_args)
                results_problem.append(individual_result)
<<<<<<< HEAD

            new_minimizer_list.append(minimizer_name)
            if not has_jacobian or minimizer in invalid_jacobians:
                break

    return results_problem, new_minimizer_list
=======
    return results_problem, minimizer_failed
>>>>>>> c4bb1186
<|MERGE_RESOLUTION|>--- conflicted
+++ resolved
@@ -45,17 +45,15 @@
     name = problem.name
     num_start_vals = len(problem.starting_values)
     problem_fails = []
+    minimizer_dict = {}
     unselected_minimzers = {}
     for i in range(num_start_vals):
-        LOGGER.info("    Starting value: {0}/{1}".format(i + 1,
-                                                         num_start_vals))
+        LOGGER.info("\n    Starting value: {0}/{1}".format(i + 1,
+                                                           num_start_vals))
 
         if num_start_vals > 1:
             problem.name = name + ', Start {}'.format(i + 1)
-<<<<<<< HEAD
-        minimizer_dict = {}
-=======
->>>>>>> c4bb1186
+
         software_results = []
         for s in software:
             LOGGER.info("        Software: %s", s.upper())
@@ -69,24 +67,12 @@
                 controller_cls = ControllerFactory.create_controller(
                     software=s)
                 controller = controller_cls(problem=problem)
-<<<<<<< HEAD
-                controller.parameter_set = i
-            problem_result, minimizer_list = benchmark(controller=controller,
-                                                       minimizers=minimizers,
-                                                       options=options)
-            software_results.extend(problem_result)
-            minimizer_dict[s] = minimizer_list
-        results.extend(software_results)
-    # Reset problem.name
-    problem.name = name
-    return results, minimizer_dict
-=======
 
             controller.parameter_set = i
-            problem_result, minimizer_failed = benchmark(controller=controller,
-                                                         minimizers=minimizers,
-                                                         options=options)
+            problem_result, minimizer_failed, new_minimizer_list = benchmark(
+                controller=controller, minimizers=minimizers, options=options)
             unselected_minimzers[s] = minimizer_failed
+            minimizer_dict[s] = new_minimizer_list
             software_results.extend(problem_result)
 
         # Checks to see if all of the minimizers raise and exception and
@@ -98,8 +84,7 @@
         results.extend(software_results)
     # Reset problem.name
     problem.name = name
-    return results, problem_fails, unselected_minimzers
->>>>>>> c4bb1186
+    return results, minimizer_dict, problem_fails, unselected_minimzers
 
 
 def benchmark(controller, minimizers, options):
@@ -121,18 +106,16 @@
     """
     grabbed_output = output_grabber.OutputGrabber(options)
     problem = controller.problem
+
     results_problem = []
-<<<<<<< HEAD
     new_minimizer_list = []
-=======
     minimizer_failed = []
 
->>>>>>> c4bb1186
     num_runs = options.num_runs
     algorithm_type = options.algorithm_type
 
     for minimizer in minimizers:
-<<<<<<< HEAD
+        minimizer_check = True
         minimizer_name = minimizer
         LOGGER.info("            Minimizer: %s", minimizer)
 
@@ -140,146 +123,93 @@
 
         has_jacobian, invalid_jacobians = controller.jacobian_information()
         jacobian_list = get_jacobian_options(options)
-        for jac_name in jacobian_list:
-            jac_method, num_method = jac_name
-            if (has_jacobian and minimizer not in invalid_jacobians):
-                LOGGER.info("                Jacobian: %s %s", jac_method,
-                            num_method)
-                minimizer_name = "{}: {} {}".format(
-                    minimizer, jac_method, num_method)
-            # Creates Jacobian class
-            jacobian_cls = create_jacobian(jac_method, num_method)
-            jacobian = jacobian_cls(problem)
-            controller.jacobian = jacobian
-            try:
-                with grabbed_output:
-                    # Calls timeit repeat with repeat = num_runs and number = 1
-                    runtime_list = timeit.Timer(setup=controller.prepare,
-                                                stmt=controller.fit).repeat(num_runs, 1)
-                    runtime = sum(runtime_list) / num_runs
-                    controller.cleanup()
-            # Catching all exceptions as this means runtime cannot be calculated
-            # pylint: disable=broad-except
-            except Exception as excp:
-                LOGGER.warn(str(excp))
-
-                runtime = np.inf
-                controller.flag = 3
-                controller.final_params = None if not problem.multifit \
-                    else [None] * len(controller.data_x)
-
-            controller.check_attributes()
-            if controller.flag <= 2:
-                ratio = np.max(runtime_list) / np.min(runtime_list)
-                tol = 4
-                if ratio > tol:
-                    warnings.warn('The ratio of the max time to the min is {0}'
-                                  ' which is  larger than the tolerance of {1},'
-                                  ' which may indicate that caching has occurred'
-                                  ' in the timing results'.format(ratio, tol))
-                chi_sq = controller.eval_chisq(params=controller.final_params,
-                                               x=controller.data_x,
-                                               y=controller.data_y,
-                                               e=controller.data_e)
-            else:
-                chi_sq = np.inf if not problem.multifit \
-                    else [np.inf] * len(controller.data_x)
-            result_args = {'options': options,
-                           'problem': problem,
-                           'jac': jacobian,
-                           'chi_sq': chi_sq,
-                           'runtime': runtime,
-                           'minimizer': minimizer_name,
-                           'initial_params': controller.initial_params,
-                           'params': controller.final_params,
-                           'error_flag': controller.flag,
-                           'name': problem.name}
-
-            if problem.multifit:
-                # Multi fit (will raise TypeError if these are not iterable)
-                for i in range(len(chi_sq)):
-
-                    result_args.update({'dataset_id': i,
-                                        'name': '{}, Dataset {}'.format(
-                                            problem.name, (i + 1))})
+        try:
+            controller.validate_minimizer(minimizer, algorithm_type)
+        except UnknownMinimizerError as excp:
+            minimizer_failed.append(minimizer)
+            minimizer_check = False
+            LOGGER.warn(str(excp))
+        if minimizer_check:
+            for jac_name in jacobian_list:
+                jac_method, num_method = jac_name
+                if (has_jacobian and minimizer not in invalid_jacobians):
+                    LOGGER.info("                Jacobian: %s %s", jac_method,
+                                num_method)
+                    minimizer_name = "{}: {} {}".format(
+                        minimizer, jac_method, num_method)
+                # Creates Jacobian class
+                jacobian_cls = create_jacobian(jac_method, num_method)
+                jacobian = jacobian_cls(problem)
+                controller.jacobian = jacobian
+
+                try:
+                    with grabbed_output:
+                        # Calls timeit repeat with repeat = num_runs and
+                        # number = 1
+                        runtime_list = \
+                            timeit.Timer(setup=controller.prepare,
+                                         stmt=controller.fit).repeat(
+                                num_runs, 1)
+                        runtime = sum(runtime_list) / num_runs
+                        controller.cleanup()
+                # Catching all exceptions as this means runtime cannot be
+                # calculated
+                # pylint: disable=broad-except
+                except Exception as excp:
+                    LOGGER.warn(str(excp))
+
+                    runtime = np.inf
+                    controller.flag = 3
+                    controller.final_params = None if not problem.multifit \
+                        else [None] * len(controller.data_x)
+
+                controller.check_attributes()
+                if controller.flag <= 2:
+                    ratio = np.max(runtime_list) / np.min(runtime_list)
+                    tol = 4
+                    if ratio > tol:
+                        warnings.warn(
+                            'The ratio of the max time to the min is {0}'
+                            ' which is  larger than the tolerance of {1},'
+                            ' which may indicate that caching has occurred'
+                            ' in the timing results'.format(ratio, tol))
+                    chi_sq = controller.eval_chisq(
+                        params=controller.final_params,
+                        x=controller.data_x,
+                        y=controller.data_y,
+                        e=controller.data_e)
+                else:
+                    chi_sq = np.inf if not problem.multifit \
+                        else [np.inf] * len(controller.data_x)
+                result_args = {'options': options,
+                               'problem': problem,
+                               'jac': jacobian,
+                               'chi_sq': chi_sq,
+                               'runtime': runtime,
+                               'minimizer': minimizer_name,
+                               'initial_params': controller.initial_params,
+                               'params': controller.final_params,
+                               'error_flag': controller.flag,
+                               'name': problem.name}
+
+                if problem.multifit:
+                    # Multi fit (will raise TypeError if these are not
+                    # iterable)
+                    for i in range(len(chi_sq)):
+                        result_args.update({'dataset_id': i,
+                                            'name': '{}, Dataset {}'.format(
+                                                problem.name, (i + 1))})
+                        individual_result = \
+                            fitbm_result.FittingResult(**result_args)
+                        results_problem.append(individual_result)
+                else:
+                    # Normal fitting
                     individual_result = fitbm_result.FittingResult(
                         **result_args)
-=======
-        minimizer_check = True
-        LOGGER.info("            Minimizer: %s", minimizer)
-
-        controller.minimizer = minimizer
-        try:
-            with grabbed_output:
-                controller.validate_minimizer(minimizer, algorithm_type)
-                # Calls timeit repeat with repeat = num_runs and number = 1
-                runtime_list = \
-                    timeit.Timer(setup=controller.prepare,
-                                 stmt=controller.fit).repeat(num_runs, 1)
-                runtime = sum(runtime_list) / num_runs
-                controller.cleanup()
-        # Catching all exceptions as this means runtime cannot be calculated
-        # pylint: disable=broad-except
-        except Exception as excp:
-            if isinstance(excp, UnknownMinimizerError):
-                minimizer_failed.append(minimizer)
-                minimizer_check = False
-            LOGGER.warn(str(excp))
-
-            runtime = np.inf
-            controller.flag = 3
-            controller.final_params = None if not problem.multifit \
-                else [None] * len(controller.data_x)
-            chi_sq = np.inf if not problem.multifit \
-                else [np.inf] * len(controller.data_x)
-
-        controller.check_attributes()
-
-        if controller.flag <= 2:
-            ratio = np.max(runtime_list) / np.min(runtime_list)
-            tol = 4
-            if ratio > tol:
-                warnings.warn('The ratio of the max time to the min is {0}'
-                              ' which is  larger than the tolerance of {1},'
-                              ' which may indicate that caching has occurred'
-                              ' in the timing results'.format(ratio, tol))
-            chi_sq = controller.eval_chisq(params=controller.final_params,
-                                           x=controller.data_x,
-                                           y=controller.data_y,
-                                           e=controller.data_e)
-
-        result_args = {'options': options,
-                       'problem': problem,
-                       'jac': jac,
-                       'chi_sq': chi_sq,
-                       'runtime': runtime,
-                       'minimizer': minimizer,
-                       'initial_params': controller.initial_params,
-                       'params': controller.final_params,
-                       'error_flag': controller.flag,
-                       'name': problem.name}
-        if minimizer_check:
-            if problem.multifit:
-                # Multi fit (will raise TypeError if these are not iterable)
-                for i in range(len(chi_sq)):
-                    result_args.update({'dataset_id': i,
-                                        'name': '{}, Dataset {}'.format(
-                                            problem.name, (i + 1))})
-                    individual_result = \
-                        fitbm_result.FittingResult(**result_args)
->>>>>>> c4bb1186
                     results_problem.append(individual_result)
-            else:
-                # Normal fitting
-                individual_result = fitbm_result.FittingResult(**result_args)
-                results_problem.append(individual_result)
-<<<<<<< HEAD
-
-            new_minimizer_list.append(minimizer_name)
-            if not has_jacobian or minimizer in invalid_jacobians:
-                break
-
-    return results_problem, new_minimizer_list
-=======
-    return results_problem, minimizer_failed
->>>>>>> c4bb1186
+
+                new_minimizer_list.append(minimizer_name)
+                if not has_jacobian or minimizer in invalid_jacobians:
+                    break
+
+    return results_problem, minimizer_failed, new_minimizer_list