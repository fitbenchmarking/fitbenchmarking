--- conflicted
+++ resolved
@@ -677,7 +677,6 @@
                         'visual NIST_low_difficulty-Runtime']
         self.assertEqual(output_ids, expected_ids)
 
-<<<<<<< HEAD
     def test_wrong_id(self):
         """
         Tests that an error is produced when the id is incorrect.
@@ -729,7 +728,7 @@
         assert (
             isinstance(output_div, str) and output_div.startswith("404")
         ), f"No error reported for {pathname=}, missing group_name"
-=======
+
     def test_styles_consistent_when_two_plts(self):
         """
         Test that the styles of lines on the graphs are consistent when
@@ -756,7 +755,6 @@
             pps["acc"].avail_styles,
             pps["runtime"].avail_styles
         )
->>>>>>> 798f3bc6
 
 
 if __name__ == "__main__":
