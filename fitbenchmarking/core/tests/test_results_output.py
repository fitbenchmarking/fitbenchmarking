--- conflicted
+++ resolved
@@ -39,86 +39,10 @@
         'checkpoint_filename': os.path.join(cp_dir, 'checkpoint.json'),
         'external_output': 'debug'})
     options = Options(additional_options=additional_options)
-<<<<<<< HEAD
     cp = Checkpoint(options)
     results, _, _ = cp.load()
 
     return results['Fake_Test_Data'], options
-=======
-    options.table_type = ['acc']
-    problems = [FittingProblem(options), FittingProblem(options)]
-    starting_values = [{"a": .3, "b": .11}, {"a": 0, "b": 0}]
-    data_x = np.array([[1, 4, 5], [2, 1, 5]])
-    data_y = np.array([[1, 2, 1], [2, 2, 2]])
-    data_e = np.array([[1, 1, 1], [1, 2, 1]])
-    func = [fitting_function_1, fitting_function_2]
-    for i, p in enumerate(problems):
-        p.data_x = data_x[i]
-        p.data_y = data_y[i]
-        p.data_e = data_e[i]
-        p.function = func[i]
-        p.name = f"prob_{i}"
-        p.starting_values = [starting_values[i]]
-
-    softwares = ['s1', 's2']
-    minimizers = [['s1m1', 's1m2'], ['s2m1', 's2m2']]
-    jacobians = [['j1', 'j2'] for _ in problems]
-    cost_funcs = [[NLLSCostFunc(p), WeightedNLLSCostFunc(p)]
-                  for p in problems]
-
-    # problem, cost fun, software, minimizer, jacobian
-    acc = [[[[[0.5, 0.3], [10]], [[0.6, 0.2], [0.7, 0.1]]],  # p1, cf1
-            [[[0.1, 0.9], [10]], [[0.2, 0.6], [0.8, 0.4]]]],  # p1, cf2
-           [[[[0.9, 0.5], [10]], [[0.1, 0.3], [0.2, 0.6]]],  # p2, cf1
-            [[[0.2, 0.1], [10]], [[0.5, 0.9], [0.4, 0.8]]]]]  # p2, cf2
-    runtime = [[[[[0.7, 0.1], [10]], [[0.7, 0.2], [0.3, 0.8]]],  # p1, cf1
-                [[[0.6, 0.9], [10]], [[0.2, 0.1], [0.8, 0.4]]]],  # p1, cf2
-               [[[[0.9, 0.5], [10]], [[0.1, 0.3], [0.2, 0.6]]],  # p2, cf1
-                [[[0.1, 0.8], [10]], [[0.5, 0.9], [0.4, 0.8]]]]]  # p2, cf2
-    params = [[[[[[0.1, 0.5], [0.1, 0.3]],  # p1, cf1, s1, m1
-                 [[10, 10]]],  # p1, cf1, s1, m2
-                [[[0.1, 0.6], [0.1, 0.2]],  # p1, cf1, s2, m1
-                 [[0.1, 0.7], [0.1, 0.1]]]],  # p1, cf1, s2, m2
-               [[[[0.1, 0.1], [0.1, 0.9]],  # p1, cf2, s1, m1
-                 [[10, 10]]],  # p1, cf2, s1, m2
-                [[[0.1, 0.2], [0.1, 0.6]],  # p1, cf2, s2, m1
-                 [[0.1, 0.8], [0.1, 0.4]]]]],  # p1, cf2, s2, m2
-              [[[[[0.1, 0.9], [0.1, 0.5]],  # p2, cf1, s1, m1
-                 [[10, 10]]],  # p2, cf1, s1, m2
-                [[[0.1, 0.1], [0.1, 0.3]],  # p2, cf1, s2, m1
-                 [[0.1, 0.2], [0.1, 0.6]]]],  # p2, cf1, s2, m2
-               [[[[0.1, 0.2], [0.1, 0.1]],  # p2, cf2, s1, m1
-                 [[10, 10]]],  # p2, cf2, s1, m2
-                [[[0.1, 0.5], [0.1, 0.9]],  # p2, cf2, s2, m1
-                 [[0.1, 0.4], [0.1, 0.8]]]]]]  # p2, cf2, s2, m2
-
-    results = []
-    for i, _ in enumerate(problems):
-        for j, cf in enumerate(cost_funcs[i]):
-            for k, software in enumerate(softwares):
-                for m, minim in enumerate(minimizers[k]):
-                    jacs = jacobians[i] if minim != 's1m2' else [None]
-                    for n, jac in enumerate(jacs):
-                        cf.jacobian = jac
-                        minim_name = f'{minim}, Jac: {n}'
-                        options.minimizer_alg_type[minim_name] = 'test'
-                        results.append(FittingResult(
-                            options=options,
-                            cost_func=cf,
-                            jac=jac,
-                            hess=None,
-                            initial_params=list(
-                                cf.problem.starting_values[0].values()),
-                            params=params[i][j][k][m][n],
-                            chi_sq=acc[i][j][k][m][n],
-                            runtime=runtime[i][j][k][m][n],
-                            software=software,
-                            minimizer=minim_name,
-                            error_flag=None if jac is not None else 4
-                        ))
-
-    return results, options
->>>>>>> 2c924377
 
 
 class SaveResultsTests(unittest.TestCase):
