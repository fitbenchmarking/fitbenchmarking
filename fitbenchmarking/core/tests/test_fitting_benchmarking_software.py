--- conflicted
+++ resolved
@@ -74,22 +74,12 @@
         self.scipy_len = len(self.options.minimizers["scipy"])
         self.dfo_len = len(self.options.minimizers["dfo"])
         self.scipy_ls_len = len(self.options.minimizers["scipy_ls"])
-<<<<<<< HEAD
-        self.result_args = {'options': self.options,
-                            'cost_func': self.cost_func,
-                            'jac': 'jac',
-                            'hess': 'hess',
-                            'initial_params': self.problem.starting_values[0],
-                            'params': [],
-                            'acc': 1}
-=======
         controller = ScipyController(self.cost_func)
         controller.parameter_set = 0
         self.result_args = {'controller': controller,
                             'accuracy': 1,
                             'runtimes': [1]}
         self.cp = Checkpoint(self.options)
->>>>>>> 1f020807
 
     def mock_func_call(self, *args, **kwargs):
         """
@@ -194,11 +184,7 @@
         self.minimizer_failed = {s: self.options.minimizers[s]
                                  for s in self.options.software}
 
-<<<<<<< HEAD
-        self.result_args['acc'] = np.inf
-=======
         self.result_args['accuracy'] = np.inf
->>>>>>> 1f020807
         self.results_problem = [[fitbm_result.FittingResult(**self.result_args)
                                  for i in range(self.scipy_len)],
                                 [fitbm_result.FittingResult(**self.result_args)
