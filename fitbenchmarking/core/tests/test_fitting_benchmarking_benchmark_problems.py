"""
Tests for
fitbenchmarking.core.fitting_benchmarking.loop_over_benchmark_problems
"""
import inspect
import os
import unittest

from fitbenchmarking import test_files
from fitbenchmarking.controllers.scipy_controller import ScipyController
from fitbenchmarking.core.fitting_benchmarking import \
    loop_over_benchmark_problems
from fitbenchmarking.cost_func.weighted_nlls_cost_func import \
    WeightedNLLSCostFunc
from fitbenchmarking.parsing.parser_factory import parse_problem_file
from fitbenchmarking.utils import fitbm_result
from fitbenchmarking.utils.options import Options
from fitbenchmarking.utils.checkpoint import Checkpoint

# Defines the module which we mock out certain function calls for
FITTING_DIR = "fitbenchmarking.core.fitting_benchmarking"


# Due to structure of tests, some variables may not be previously defined
# in the init function.
# pylint: disable=attribute-defined-outside-init
def make_cost_function(file_name='cubic.dat', minimizers=None):
    """
    Helper function that returns a simple fitting problem
    """
    options = Options()
    if minimizers:
        options.minimizers = minimizers

    bench_prob_dir = os.path.dirname(inspect.getfile(test_files))
    fname = os.path.join(bench_prob_dir, file_name)

    fitting_problem = parse_problem_file(fname, options)
    fitting_problem.correct_data()
    cost_func = WeightedNLLSCostFunc(fitting_problem)
    return cost_func


def dict_test(expected, actual):
    """
    Test to check two dictionaries are the same

    :param expected: expected dictionary result
    :type expected: dict
    :param actual: actual dictionary result
    :type actual: dict
    """
    for key in actual.keys():
        assert key in expected.keys()
        assert sorted(actual[key]) == sorted(expected[key])


class LoopOverBenchmarkProblemsTests(unittest.TestCase):
    """
    loop_over_starting_values tests
    """

    def setUp(self):
        """
        Setting up problem for tests
        """
        cost_func = make_cost_function()
        self.options = Options()
        self.options.software = ["scipy"]
        scipy_len = len(self.options.minimizers["scipy"])
        bench_prob_dir = os.path.dirname(inspect.getfile(test_files))
        self.default_parsers_dir = os.path.join(bench_prob_dir,
                                                "default_parsers_set")
        self.count = 0
        self.cp = Checkpoint(self.options)

        controllers = [ScipyController(cost_func) for _ in range(scipy_len)]
        for c in controllers:
            c.parameter_set = 0

        self.list_results = [
            fitbm_result.FittingResult(
                controller=controllers[i],
                accuracy=1,
                runtime=1)
            for i in range(scipy_len)
        ]
        self.individual_problem_results = [
            self.list_results, self.list_results]

    def mock_func_call(self, *args, **kwargs):
        """
        Mock function to be used instead of loop_over_starting_values
        """
        individual_problem_results = \
            self.individual_problem_results[self.count]
        problem_fails = self.problem_fails
        unselected_minimizers = {"scipy": []}
        self.count += 1
        return individual_problem_results, problem_fails, unselected_minimizers

    def shared_tests(self, list_len, expected_problem_fails):
        """
        Shared tests for the `loop_over_starting_values` function

        :param list_len: number of expect fitting results
        :type list_len: int
        :param expected_problem_fails: list of problems which fail
        :type expected_problem_fails: list
        """
        results, failed_problems, unselected_minimizers = \
            loop_over_benchmark_problems(self.problem_group,
                                         options=self.options,
                                         checkpointer=self.cp)
        assert len(results) == list_len
        assert failed_problems == expected_problem_fails
        dict_test(unselected_minimizers, {"scipy": []})

<<<<<<< HEAD
    @ unittest.mock.patch('{}.loop_over_starting_values'.format(FITTING_DIR))
=======
    @unittest.mock.patch(f'{FITTING_DIR}.loop_over_starting_values')
>>>>>>> 2c924377
    def test_run_multiple_benchmark_problems(self, loop_over_starting_values):
        """
        Checks that all benchmark problems run with no failures
        """
        self.problem_fails = []
        loop_over_starting_values.side_effect = self.mock_func_call

        self.problem_group = []
        for file_name in ["cubic.dat", "prob_def_1.txt"]:
            self.problem_group.append(
                os.path.join(self.default_parsers_dir, file_name))
        expected_problem_fails = self.problem_fails
        expected_list_length = len(self.list_results) * 2
        self.shared_tests(expected_list_length, expected_problem_fails)

<<<<<<< HEAD
    @ unittest.mock.patch('{}.loop_over_starting_values'.format(FITTING_DIR))
=======
    @unittest.mock.patch(f'{FITTING_DIR}.loop_over_starting_values')
>>>>>>> 2c924377
    def test_run_multiple_failed_problems(self, loop_over_starting_values):
        """
        Checks that multiple failed problems are reported correctly
        """
        self.problem_fails = ['Random_failed_problem_1',
                              'Random_failed_problem_2']
        loop_over_starting_values.side_effect = self.mock_func_call
        self.problem_group = [os.path.join(self.default_parsers_dir,
                                           "cubic.dat")]

        expected_problem_fails = self.problem_fails
        expected_list_length = len(self.list_results)
        self.shared_tests(expected_list_length, expected_problem_fails)


if __name__ == "__main__":
    unittest.main()<|MERGE_RESOLUTION|>--- conflicted
+++ resolved
@@ -116,11 +116,7 @@
         assert failed_problems == expected_problem_fails
         dict_test(unselected_minimizers, {"scipy": []})
 
-<<<<<<< HEAD
-    @ unittest.mock.patch('{}.loop_over_starting_values'.format(FITTING_DIR))
-=======
     @unittest.mock.patch(f'{FITTING_DIR}.loop_over_starting_values')
->>>>>>> 2c924377
     def test_run_multiple_benchmark_problems(self, loop_over_starting_values):
         """
         Checks that all benchmark problems run with no failures
@@ -136,11 +132,7 @@
         expected_list_length = len(self.list_results) * 2
         self.shared_tests(expected_list_length, expected_problem_fails)
 
-<<<<<<< HEAD
-    @ unittest.mock.patch('{}.loop_over_starting_values'.format(FITTING_DIR))
-=======
     @unittest.mock.patch(f'{FITTING_DIR}.loop_over_starting_values')
->>>>>>> 2c924377
     def test_run_multiple_failed_problems(self, loop_over_starting_values):
         """
         Checks that multiple failed problems are reported correctly
