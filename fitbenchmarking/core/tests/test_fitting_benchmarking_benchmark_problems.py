"""
Tests for
fitbenchmarking.core.fitting_benchmarking.loop_over_benchmark_problems
"""
import inspect
import os
import unittest

from fitbenchmarking import test_files
from fitbenchmarking.controllers.scipy_controller import ScipyController
from fitbenchmarking.core.fitting_benchmarking import \
    loop_over_benchmark_problems
from fitbenchmarking.cost_func.weighted_nlls_cost_func import \
    WeightedNLLSCostFunc
from fitbenchmarking.parsing.parser_factory import parse_problem_file
from fitbenchmarking.utils import fitbm_result
from fitbenchmarking.utils.options import Options
from fitbenchmarking.utils.checkpoint import Checkpoint

# Defines the module which we mock out certain function calls for
FITTING_DIR = "fitbenchmarking.core.fitting_benchmarking"


# Due to structure of tests, some variables may not be previously defined
# in the init function.
# pylint: disable=attribute-defined-outside-init
def make_cost_function(file_name='cubic.dat', minimizers=None):
    """
    Helper function that returns a simple fitting problem
    """
    options = Options()
    if minimizers:
        options.minimizers = minimizers

    bench_prob_dir = os.path.dirname(inspect.getfile(test_files))
    fname = os.path.join(bench_prob_dir, file_name)

    fitting_problem = parse_problem_file(fname, options)
    fitting_problem.correct_data()
    cost_func = WeightedNLLSCostFunc(fitting_problem)
    return cost_func


def dict_test(expected, actual):
    """
    Test to check two dictionaries are the same

    :param expected: expected dictionary result
    :type expected: dict
    :param actual: actual dictionary result
    :type actual: dict
    """
    for key in actual.keys():
        assert key in expected.keys()
        assert sorted(actual[key]) == sorted(expected[key])


class LoopOverBenchmarkProblemsTests(unittest.TestCase):
    """
    loop_over_starting_values tests
    """

    def setUp(self):
        """
        Setting up problem for tests
        """
        cost_func = make_cost_function()
        self.options = Options()
        self.options.software = ["scipy"]
        scipy_len = len(self.options.minimizers["scipy"])
        bench_prob_dir = os.path.dirname(inspect.getfile(test_files))
        self.default_parsers_dir = os.path.join(bench_prob_dir,
                                                "default_parsers_set")
        self.count = 0
<<<<<<< HEAD
        self.result_args = {'options': self.options,
                            'cost_func': self.cost_func,
                            'jac': 'jac',
                            'hess': 'hess',
                            'initial_params': self.problem.starting_values[0],
                            'params': [],
                            'acc': 1}
        self.list_results = [fitbm_result.FittingResult(**self.result_args)
                             for i in range(self.scipy_len)]
=======
        self.cp = Checkpoint(self.options)

        controllers = [ScipyController(cost_func) for _ in range(scipy_len)]
        for c in controllers:
            c.parameter_set = 0

        self.list_results = [
            fitbm_result.FittingResult(
                controller=controllers[i],
                accuracy=1,
                runtimes=[1])
            for i in range(scipy_len)
        ]
>>>>>>> 1f020807
        self.individual_problem_results = [
            self.list_results, self.list_results]

    def mock_func_call(self, *args, **kwargs):
        """
        Mock function to be used instead of loop_over_starting_values
        """
        individual_problem_results = \
            self.individual_problem_results[self.count]
        problem_fails = self.problem_fails
        unselected_minimizers = {"scipy": []}
        self.count += 1
        return individual_problem_results, problem_fails, unselected_minimizers

    def shared_tests(self, list_len, expected_problem_fails):
        """
        Shared tests for the `loop_over_starting_values` function

        :param list_len: number of expect fitting results
        :type list_len: int
        :param expected_problem_fails: list of problems which fail
        :type expected_problem_fails: list
        """
        results, failed_problems, unselected_minimizers = \
            loop_over_benchmark_problems(self.problem_group,
                                         options=self.options,
                                         checkpointer=self.cp)
        assert len(results) == list_len
        assert failed_problems == expected_problem_fails
        dict_test(unselected_minimizers, {"scipy": []})

    @unittest.mock.patch(f'{FITTING_DIR}.loop_over_starting_values')
    def test_run_multiple_benchmark_problems(self, loop_over_starting_values):
        """
        Checks that all benchmark problems run with no failures
        """
        self.problem_fails = []
        loop_over_starting_values.side_effect = self.mock_func_call

        self.problem_group = []
        for file_name in ["cubic.dat", "prob_def_1.txt"]:
            self.problem_group.append(
                os.path.join(self.default_parsers_dir, file_name))
        expected_problem_fails = self.problem_fails
        expected_list_length = len(self.list_results) * 2
        self.shared_tests(expected_list_length, expected_problem_fails)

    @unittest.mock.patch(f'{FITTING_DIR}.loop_over_starting_values')
    def test_run_multiple_failed_problems(self, loop_over_starting_values):
        """
        Checks that multiple failed problems are reported correctly
        """
        self.problem_fails = ['Random_failed_problem_1',
                              'Random_failed_problem_2']
        loop_over_starting_values.side_effect = self.mock_func_call
        self.problem_group = [os.path.join(self.default_parsers_dir,
                                           "cubic.dat")]

        expected_problem_fails = self.problem_fails
        expected_list_length = len(self.list_results)
        self.shared_tests(expected_list_length, expected_problem_fails)


if __name__ == "__main__":
    unittest.main()<|MERGE_RESOLUTION|>--- conflicted
+++ resolved
@@ -72,17 +72,6 @@
         self.default_parsers_dir = os.path.join(bench_prob_dir,
                                                 "default_parsers_set")
         self.count = 0
-<<<<<<< HEAD
-        self.result_args = {'options': self.options,
-                            'cost_func': self.cost_func,
-                            'jac': 'jac',
-                            'hess': 'hess',
-                            'initial_params': self.problem.starting_values[0],
-                            'params': [],
-                            'acc': 1}
-        self.list_results = [fitbm_result.FittingResult(**self.result_args)
-                             for i in range(self.scipy_len)]
-=======
         self.cp = Checkpoint(self.options)
 
         controllers = [ScipyController(cost_func) for _ in range(scipy_len)]
@@ -96,7 +85,6 @@
                 runtimes=[1])
             for i in range(scipy_len)
         ]
->>>>>>> 1f020807
         self.individual_problem_results = [
             self.list_results, self.list_results]
 
