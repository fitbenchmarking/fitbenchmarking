"""
Functions that create the tables, support pages, figures, and indexes.
"""

from __future__ import (absolute_import, division, print_function)
from collections import OrderedDict
import docutils.core
import inspect
import os
import sys

from jinja2 import Environment, FileSystemLoader

import fitbenchmarking
<<<<<<< HEAD
from fitbenchmarking.results_processing import performance_profiler, plots, visual_pages
=======
from fitbenchmarking.results_processing import plots, support_page, tables
>>>>>>> 57ae55de
from fitbenchmarking.utils import create_dirs


def save_results(options, results, group_name):
    """
    Create all results files and store them.
    Result files are plots, support pages, tables, and index pages.

    :param options : The options used in the fitting problem and plotting
    :type options : fitbenchmarking.utils.options.Options
    :param results : results nested array of objects
    :type results : list of list of
                    fitbenchmarking.utils.fitbm_result.FittingResult
    :param group_name : name of the problem group
    :type group_name : str

    :return: Path to directory of group results
    :rtype: str
    """
    _, group_dir, supp_dir, fig_dir = create_directories(options, group_name)
    best_results = preproccess_data(results)
<<<<<<< HEAD
    acc_profile, runtime_profile = performance_profiler.profile(
        options, results, fig_dir)
=======
    table_descriptions = create_table_descriptions(options)
>>>>>>> 57ae55de
    if options.make_plots:
        create_plots(options, results, best_results, group_name, fig_dir)
    support_page.create(options=options,
                        results_per_test=results,
                        group_name=group_name,
                        support_pages_dir=supp_dir)
    table_names = tables.create_results_tables(options,
                                               results,
                                               best_results,
                                               group_name,
                                               group_dir,
                                               table_descriptions)
    create_problem_level_index(options,
                               table_names,
                               group_name,
                               group_dir,
                               table_descriptions)

    return group_dir


def create_directories(options, group_name):
    """
    Create the directory structure ready to store the results

    :param options: The options used in the fitting problem and plotting
    :type options: fitbenchmarking.utils.options.Options
    :param group_name: name of the problem group
    :type group_name: str
    :return: paths to the top level results, group results, support pages,
             and figures directories
    :rtype: (str, str, str, str)
    """
    results_dir = create_dirs.results(options.results_dir)
    group_dir = create_dirs.group_results(results_dir, group_name)
    support_dir = create_dirs.support_pages(group_dir)
    figures_dir = create_dirs.figures(support_dir)
    return results_dir, group_dir, support_dir, figures_dir


def preproccess_data(results_per_test):
    """
    Preprocess data into the right format for printing and find the best result
    for each problem

    :param results_per_test: results nested array of objects
    :type results_per_test : list of list of
                             fitbenchmarking.utils.fitbm_result.FittingResult

    :return: The best result for each problem
    :rtype: list of fitbenchmarking.utils.fitbm_result.FittingResult
    """
    output = []
    for results in results_per_test:
        best_result = min(results, key=lambda x: x.chi_sq)
        best_result.is_best_fit = True

        min_chi_sq = best_result.chi_sq
        min_runtime = min([r.runtime for r in results])
        for r in results:
            r.min_chi_sq = min_chi_sq
            r.min_runtime = min_runtime
            r.set_colour_scale()
        output.append(best_result)
    return output


def create_table_descriptions(options):
    """
    Create a descriptions of the tables and the comparison mode from the file
    fitbenchmarking/templates/table_descriptions.rst

    : param options: The options used in the fitting problem and plotting
    : type options: fitbenchmarking.utils.options.Options

    :return: dictionary containing descriptions of the tables and the
             comparison mode
    :rtype: dict
    """

    def find_between(s, start, end):
        return (s.split(start))[1].split(end)[0]

    description = {}
    root = os.path.dirname(inspect.getfile(fitbenchmarking))
    template_dir = os.path.join(root, 'templates')
    # Generates specific table descriptions from docs
    filename = os.path.join(template_dir, "table_descriptions.rst")
    with open(filename) as f:
        output_str = f.read()
    output_str = output_str.replace(':ref:', '')
    reload(sys)
    sys.setdefaultencoding('utf-8')
    for n in options.table_type + [options.comparison_mode]:
        start = '{}: Start'.format(n)
        end = '{}: End'.format(n)
        result = find_between(output_str, start, end)
        description_page = docutils.core.publish_parts(
            result, writer_name='html')
        description[n] = description_page['body']
    return description


def create_plots(options, results, best_results, group_name, figures_dir):
    """
    Create a plot for each result and store in the figures directory

    :param options: The options used in the fitting problem and plotting
    :type options: fitbenchmarking.utils.options.Options
    :param results: results nested array of objects
    :type results : list of list of
                    fitbenchmarking.utils.fitbm_result.FittingResult
    :param best_results: best result for each problem
    :type best_results: list of
                        fitbenchmarking.utils.fitbm_result.FittingResult
    :param group_name: name of he problem group
    :type group_name: str
    :param figures_dir: Path to directory to store the figures in
    :type figures_dir: str
    """
    name_count = {}
    for best, prob_result in zip(best_results, results):
        name = best.problem.sanitised_name
        name_count[name] = 1 + name_count.get(name, 0)
        count = name_count[name]

        plot = plots.Plot(problem=best.problem,
                          options=options,
                          count=count,
                          figures_dir=figures_dir)

        # Create a plot showing the initial guess and get filename
        initial_guess_path = plot.plot_initial_guess()

        # Setup best plot first
        # If none of the fits succeeded, params could be None
        # Otherwise, add the best fit to the plot
        if best.params is not None:
            plot_path = plot.plot_best(best.minimizer, best.params)
            best.figure_link = plot_path
        else:
            best.figure_error = 'Minimizer failed to produce any parameters'
        best.start_figure_link = initial_guess_path

        # For each result, if it succeeded, create a plot and add plot links to
        # the resuts object
        for result in prob_result:
            # Don't plot best again
            if not result.is_best_fit:
                if result.params is not None:
                    plot_path = plot.plot_fit(result.minimizer, result.params)
                    result.figure_link = plot_path
                else:
                    result.figure_error = 'Minimizer failed to produce any ' \
                        'parameters'
                result.start_figure_link = initial_guess_path


def create_problem_level_index(options, table_names, group_name,
                               group_dir, table_descriptions):
    """
    Generates problem level index page.

    :param options : The options used in the fitting problem and plotting
    :type options : fitbenchmarking.utils.options.Options
    :param table_names : list of table names
    :type table_names : list
    :param group_name : name of the problem group
    :type group_name : str
    :param group_dir : Path to the directory where the index should be stored
    :type group_dir : str
    :param table_descriptions : dictionary containing descriptions of the
                                tables and the comparison mode
    :type table_descriptions : dict
    """

    root = os.path.dirname(inspect.getfile(fitbenchmarking))
    template_dir = os.path.join(root, 'templates')
    env = Environment(loader=FileSystemLoader(template_dir))
    style_css = os.path.join(template_dir, 'main_style.css')
    custom_style = os.path.join(template_dir, 'custom_style.css')
    maths_style = os.path.join(template_dir, 'math_style.css')
    template = env.get_template("problem_index_page.html")

    output_file = os.path.join(group_dir, '{}_index.html'.format(group_name))
    links = [v + "html" for v in table_names.values()]
    names = table_names.keys()
    description = [table_descriptions[n] for n in names]
    index = table_descriptions[options.comparison_mode]
    with open(output_file, 'w') as fh:
        fh.write(template.render(
            css_style_sheet=style_css,
            custom_style=custom_style,
            maths_style=maths_style,
            group_name=group_name,
            index=index,
            table_type=names,
            links=links,
            description=description,
            zip=zip))<|MERGE_RESOLUTION|>--- conflicted
+++ resolved
@@ -12,11 +12,7 @@
 from jinja2 import Environment, FileSystemLoader
 
 import fitbenchmarking
-<<<<<<< HEAD
-from fitbenchmarking.results_processing import performance_profiler, plots, visual_pages
-=======
-from fitbenchmarking.results_processing import plots, support_page, tables
->>>>>>> 57ae55de
+from fitbenchmarking.results_processing import performance_profiler, plots, support_page, tables
 from fitbenchmarking.utils import create_dirs
 
 
@@ -38,12 +34,10 @@
     """
     _, group_dir, supp_dir, fig_dir = create_directories(options, group_name)
     best_results = preproccess_data(results)
-<<<<<<< HEAD
-    acc_profile, runtime_profile = performance_profiler.profile(
-        options, results, fig_dir)
-=======
+    acc_profile, runtime_profile = \
+        performance_profiler.profile(results, fig_dir)
+
     table_descriptions = create_table_descriptions(options)
->>>>>>> 57ae55de
     if options.make_plots:
         create_plots(options, results, best_results, group_name, fig_dir)
     support_page.create(options=options,
