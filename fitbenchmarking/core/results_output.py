--- conflicted
+++ resolved
@@ -245,34 +245,21 @@
     Process the best result from a list of FittingResults.
     This includes:
      - Setting the `is_best_fit` flag,
-<<<<<<< HEAD
-     - Setting the `min_acc` value, and
-     - Setting the `min_runtime` value.
-=======
      - Setting the `min_accuracy` value,
      - Setting the `min_runtime` value, and
      - Setting the `min_emissions` value
->>>>>>> 1f020807
 
     :param results: The results to compare and update
     :type results: List[FittingResult]
 
-<<<<<<< HEAD
-    :return: The result with the lowest acc
-=======
     :return: The result with the lowest accuracy
->>>>>>> 1f020807
     :rtype: FittingResult
     """
     best = results[0]
     fastest = results[0]
     lowest = results[0]
     for result in results[1:]:
-<<<<<<< HEAD
-        if best.acc > result.acc:
-=======
         if best.accuracy > result.accuracy:
->>>>>>> 1f020807
             best = result
         if fastest.mean_runtime > result.mean_runtime:
             fastest = result
@@ -282,14 +269,9 @@
     best.is_best_fit = True
 
     for result in results:
-<<<<<<< HEAD
-        result.min_acc = best.acc
-        result.min_runtime = fastest.runtime
-=======
         result.min_accuracy = best.accuracy
         result.min_runtime = fastest.mean_runtime
         result.min_emissions = lowest.emissions
->>>>>>> 1f020807
 
     return best
 
