"""
Functions that create the tables, support pages, figures, and indexes.
"""
import inspect
import os
import platform
import re
import webbrowser
from shutil import copytree
from typing import TYPE_CHECKING, Dict, List, Optional, Set, Union

from jinja2 import Environment, FileSystemLoader

import fitbenchmarking
from fitbenchmarking.results_processing import (fitting_report,
                                                performance_profiler, plots,
                                                problem_summary_page, tables)
from fitbenchmarking.utils import create_dirs
from fitbenchmarking.utils.exceptions import PlottingError
from fitbenchmarking.utils.fitbm_result import FittingResult
from fitbenchmarking.utils.log import get_logger
from fitbenchmarking.utils.misc import get_css, get_js
from fitbenchmarking.utils.write_files import write_file

if TYPE_CHECKING:
    from fitbenchmarking.utils.options import Options


LOGGER = get_logger()


@write_file
def save_results(options, results, group_name, failed_problems,
                 unselected_minimizers):
    """
    Create all results files and store them.
    Result files are plots, support pages, tables, and index pages.

    :param options: The options used in the fitting problem and plotting
    :type options: fitbenchmarking.utils.options.Options
    :param results: The results from fitting
    :type results: list[fitbenchmarking.utils.fitbm_result.FittingResult]
    :param group_name: name of the problem group
    :type group_name: str
    :param failed_problems: list of failed problems to be reported in the
                            html output
    :type failed_problems: list
    :params unselected_minimizers: Dictionary containing unselected minimizers
                                  based on the algorithm_type option
    :type unselected_minimizers: dict

    :return: Path to directory of group results
    :rtype: str
    """
    group_dir, supp_dir, fig_dir = \
        create_directories(options, group_name)

    best_results, results_dict = preprocess_data(results)

    pp_locations = performance_profiler.profile(results_dict, fig_dir)

    if options.make_plots:
        create_plots(options, results_dict, best_results, fig_dir)

    fitting_report.create(options=options,
                          results=results,
                          support_pages_dir=supp_dir)
    problem_summary_page.create(options=options,
                                results=results_dict,
                                best_results=best_results,
                                support_pages_dir=supp_dir,
                                figures_dir=fig_dir)

    table_names, table_descriptions = \
        tables.create_results_tables(
            options=options,
            results=results_dict,
            best_results=best_results,
            group_dir=group_dir,
            fig_dir=fig_dir,
            pp_locations=pp_locations,
            failed_problems=failed_problems,
            unselected_minimzers=unselected_minimizers)

    create_problem_level_index(options=options,
                               table_names=table_names,
                               group_name=group_name,
                               group_dir=group_dir,
                               table_descriptions=table_descriptions)

    return group_dir


def create_directories(options, group_name):
    """
    Create the directory structure ready to store the results

    :param options: The options used in the fitting problem and plotting
    :type options: fitbenchmarking.utils.options.Options
    :param group_name: name of the problem group
    :type group_name: str
    :return: paths to the top level group results, support pages,
             and figures directories
    :rtype: (str, str, str)
    """
    results_dir = create_dirs.results(options.results_dir)
    group_dir = create_dirs.group_results(results_dir, group_name)
    support_dir = create_dirs.support_pages(group_dir)
    figures_dir = create_dirs.figures(support_dir)
    return group_dir, support_dir, figures_dir


def preprocess_data(results: "list[FittingResult]"):
    """
    Generate a dictionary of results lists sorted into the correct order
    with rows and columns as the key and list elements respectively.

    This is used to create HTML and txt tables.
    This is stored in self.sorted_results

    :param results: The results to process
    :type results: list[fitbenchmarking.utils.fitbm_result.FittingResult]

    :return: The best result grouped by row and category (cost function),
             The sorted results grouped by row and category
    :rtype: dict[str, dict[str, utils.fitbm_result.FittingResult]],
            dict[str, dict[str, list[utils.fitbm_result.FittingResult]]]
    """

    # Might be worth breaking out into an option in future.
    # sort_order[0] is the order of sorting for rows
    # sort_order[1] is the order of sorting for columns
    sort_order = (['problem'],
                  ['software', 'minimizer', 'jacobian', 'hessian'])

    # Additional separation for categories within columns
    col_sections = ['costfun']

    # Generate the columns, category, and row tags and sort
    rows: Union[List[str], Set[str]] = set()
    columns = {}
    for r in results:
        # Error 4 means none of the jacobians ran so can't infer the
        # jacobian names from this.
        if r.error_flag == 4:
            continue
        result_tags = _extract_tags(r,
                                    row_sorting=sort_order[0],
                                    col_sorting=sort_order[1],
                                    cat_sorting=col_sections)

        rows.add(result_tags['row'])
        cat = result_tags['cat']
        if cat not in columns:
            columns[cat] = set()
        columns[cat].add(result_tags['col'])

    rows = sorted(rows, key=str.lower)
    # Reorder keys and assign columns to indexes within them
    columns = {k: {col: i for i, col in enumerate(sorted(columns[k],
                                                         key=str.lower))}
               for k in sorted(iter(columns.keys()), key=str.lower)}

    # Build the sorted results dictionary
    sorted_results: Dict[str, Dict[str, List[Optional[FittingResult]]]] = \
        {r.strip(':'): {k: [None for _ in category]
                        for k, category in columns.items()}
         for r in rows}

    for r in results:
        result_tags = _extract_tags(r,
                                    row_sorting=sort_order[0],
                                    col_sorting=sort_order[1],
                                    cat_sorting=col_sections)

        # Fix up cells where error flag = 4
        if r.error_flag == 4:
            match_rows = _find_matching_tags(result_tags['row'], rows)
            match_cats = _find_matching_tags(result_tags['cat'],
                                             columns.keys())
            for row in match_rows:
                for cat in match_cats:
                    match_cols = _find_matching_tags(result_tags['col'],
                                                     columns[cat])
                    for col in match_cols:
                        col = columns[cat][col]
                        sorted_results[row][cat][col] = r
        else:
            col = columns[result_tags['cat']][result_tags['col']]
            sorted_results[result_tags['row']][result_tags['cat']][col] = r

    # Find best results
    best_results = {}
    for r, row in sorted_results.items():
        best_results[r] = {}
        for c, cat in row.items():
            best_results[r][c] = _process_best_results(cat)

    return best_results, sorted_results


def _extract_tags(result: 'FittingResult', row_sorting: 'List[str]',
                  col_sorting: 'List[str]', cat_sorting: 'List[str]')\
        -> 'Dict[str, str]':
    """
    Extract the row, column, and category tags from a result based on a given
    sorting order.

    :param result: The result to find the tags for
    :type result: FittingResult
    :param row_sorting: The components in order of importance that will be
                        used to generate the row tag.
    :type row_sorting: list[str]
    :param col_sorting: The components in order of importance that will be
                        used to generate the col tag.
    :type col_sorting: list[str]
    :param cat_sorting: The components in order of importance that will be
                        used to generate the cat tag.
    :type cat_sorting: list[str]

    :return: A set of tags that can be used to sort this result amongst a list
             of results
    :rtype: dict[str, str]
    """
    result_tags = {
        'row': '',
        'col': '',
        'cat': ''
    }
    for tag, order in [('row', row_sorting),
                       ('col', col_sorting),
                       ('cat', cat_sorting)]:
        for sort_pos in order:
            if sort_pos in ['jacobian', 'hessian'] and result.error_flag == 4:
                result_tags[tag] += ':[^:]*'
            else:
                result_tags[tag] += f':{getattr(result, sort_pos + "_tag")}'
        result_tags[tag] = result_tags[tag].lstrip(':')

    return result_tags


def _process_best_results(results: 'List[FittingResult]') -> 'FittingResult':
    """
    Process the best result from a list of FittingResults.
    This includes:
     - Setting the `is_best_fit` flag,
     - Setting the `min_accuracy` value, and
     - Setting the `min_runtime` value.

    :param results: The results to compare and update
    :type results: List[FittingResult]

    :return: The result with the lowest accuracy
    :rtype: FittingResult
    """
    best = results[0]
    fastest = results[0]
    for result in results[1:]:
        if best.accuracy > result.accuracy:
            best = result
        if fastest.runtime > result.runtime:
            fastest = result

    best.is_best_fit = True

    for result in results:
        result.min_accuracy = best.accuracy
        result.min_runtime = fastest.runtime

    return best


def _find_matching_tags(tag: 'str', lst: 'List[str]'):
    """
    Extract the full list of matches to the regex stored in tag.

    :param tag: A regex to search for
    :type tag: str
    :param lst: A set of tags to search
    :type lst: List[str]

    :return: The matching tags from lst
    :rtype: list[str]
    """
    return [match
            for match in lst
            if re.fullmatch(tag, match)]


def create_plots(options, results, best_results, figures_dir):
    """
    Create a plot for each result and store in the figures directory

    :param options: The options used in the fitting problem and plotting
    :type options: fitbenchmarking.utils.options.Options
    :param results: results nested array of objects
    :type results: list of list of
                   fitbenchmarking.utils.fitbm_result.FittingResult
    :param best_results: best result for each problem seperated by cost
                         function
    :type best_results:
        list[dict[str: fitbenchmarking.utils.fitbm_result.FittingResult]]

    :param figures_dir: Path to directory to store the figures in
    :type figures_dir: str
    """
    for best_dict, prob_result in zip(best_results.values(), results.values()):
        plot_dict = {}
        initial_guess_path = {}
        for cf, best_in_cf in best_dict.items():
            try:
                plot = plots.Plot(best_result=best_in_cf,
                                  options=options,
                                  figures_dir=figures_dir)
            except PlottingError as e:
                for result in prob_result[cf]:
                    result.figure_error = str(e)
                continue

            # Create a plot showing the initial guess and get filename
            initial_guess_path[cf] = plot.plot_initial_guess()

            # Setup best plot first
            # If none of the fits succeeded, params could be None
            # Otherwise, add the best fit to the plot
            if best_in_cf.params is not None:
                plot_path = plot.plot_best(best_in_cf)
                best_in_cf.figure_link = plot_path
            else:
                best_in_cf.figure_error = 'Minimizer failed to produce any ' \
                    'parameters'
            best_in_cf.start_figure_link = initial_guess_path[cf]
            plot_dict[cf] = plot

        # For each result, if it succeeded, create a plot and add plot links to
        # the resuts object
        for cf, cat_results in prob_result.items():
            # Check if plot was successful
            if cf not in plot_dict:
                continue
            for result in cat_results:
                # Don't plot best again
                if not result.is_best_fit:
                    if result.params is not None:
                        cf = result.costfun_tag
                        plot_path = plot_dict[cf].plot_fit(result)
                        result.figure_link = plot_path
                    else:
                        result.figure_error = 'Minimizer failed to produce ' \
                            'any parameters'
                    result.start_figure_link = initial_guess_path[cf]


def create_problem_level_index(options, table_names, group_name,
                               group_dir, table_descriptions):
    """
    Generates problem level index page.

    :param options: The options used in the fitting problem and plotting
    :type options: fitbenchmarking.utils.options.Options
    :param table_names: list of table names
    :type table_names: list
    :param group_name: name of the problem group
    :type group_name: str
    :param group_dir: Path to the directory where the index should be stored
    :type group_dir: str
    :param table_descriptions: dictionary containing descriptions of the
                               tables and the comparison mode
    :type table_descriptions: dict
    """
    js = get_js(options, group_dir)

    root = os.path.dirname(inspect.getfile(fitbenchmarking))
    template_dir = os.path.join(root, 'templates')
    env = Environment(loader=FileSystemLoader(template_dir))
    css = get_css(options, group_dir)
    template = env.get_template("problem_index_page.html")
    output_file = os.path.join(group_dir, f'{group_name}_index.html')
    links = [v + "html" for v in table_names.values()]
    names = table_names.keys()
    description = [table_descriptions[n] for n in names]
    index = table_descriptions[options.comparison_mode]
    if options.run_name != '':
        run_name = f"{options.run_name}: "
    else:
        run_name = ""
    with open(output_file, 'w', encoding="utf-8") as fh:
        fh.write(template.render(
            css_style_sheet=css['main'],
            custom_style=css['custom'],
            mathjax=js['mathjax'],
            group_name=group_name,
            index=index,
            table_type=names,
            links=links,
            description=description,
<<<<<<< HEAD
            run_name=run_name,
            zip=zip))
=======
            zip=zip))


def create_index_page(options: "Options", groups: "list[str]",
                      result_directories: "list[str]") -> str:
    """
    Creates the results index page for the benchmark, and copies
    the fonts and js directories to the correct location.

    :param options: The user options for the benchmark.
    :type options: fitbenchmarking.utils.options.Options
    :param groups: Names for each of the problem set groups.
    :type groups: A list of strings.
    :param result_directories: Result directory paths for each
    problem set group.
    :type result_directories: A list of strings.
    :return: The filepath of the `results_index.html` file.
    :rtype: str
    """
    root = os.path.dirname(inspect.getfile(fitbenchmarking))
    template_dir = os.path.join(root, "templates")
    env = Environment(loader=FileSystemLoader(template_dir))
    css = get_css(options, options.results_dir)
    template = env.get_template("index_page.html")
    group_links = [os.path.join(d, f"{g}_index.html")
                   for g, d in zip(groups, result_directories)]
    output_file = os.path.join(options.results_dir, 'results_index.html')

    # Copying fonts directory into results directory
    copytree(os.path.join(root, "fonts"),
             os.path.join(options.results_dir, "fonts"),
             dirs_exist_ok=True)
    # Copying js directory into results directory
    copytree(os.path.join(template_dir, "js"),
             os.path.join(options.results_dir, "js"),
             dirs_exist_ok=True)
    # Copying css directory into results directory
    copytree(os.path.join(template_dir, "css"),
             os.path.join(options.results_dir, "css"),
             dirs_exist_ok=True)

    with open(output_file, "w") as fh:
        fh.write(template.render(
            css_style_sheet=css["main"],
            custom_style=css["custom"],
            groups=groups,
            group_link=group_links,
            zip=zip))

    return output_file


def open_browser(output_file: str, options) -> None:
    """
    Opens a browser window to show the results of a fit benchmark.

    :param output_file: The absolute path to the results index file.
    :type output_file: str
    """
    # Uses the relative path so that the browser can open on Mac and WSL
    relative_path = os.path.relpath(output_file)
    # Constructs a url that can be pasted into a browser
    is_mac = platform.system() == "Darwin"
    url = "file://" + output_file if is_mac else output_file
    if options.results_browser:
        if webbrowser.open_new(url if is_mac else relative_path):
            LOGGER.info("\nINFO:\nThe FitBenchmarking results have been opened"
                        " in your browser from this url:\n\n   %s", url)
        else:
            LOGGER.warning("\nWARNING:\nThe browser failed to open "
                           "automatically. Copy and paste the following url "
                           "into your browser:\n\n   %s", url)
    else:
        LOGGER.info("\nINFO:\nYou have chosen not to open FitBenchmarking "
                    "results in your browser\n\n   %s",)
>>>>>>> 48cbff3b
<|MERGE_RESOLUTION|>--- conflicted
+++ resolved
@@ -381,10 +381,8 @@
     names = table_names.keys()
     description = [table_descriptions[n] for n in names]
     index = table_descriptions[options.comparison_mode]
-    if options.run_name != '':
-        run_name = f"{options.run_name}: "
-    else:
-        run_name = ""
+    run_name = f"{options.run_name}: " if options.run_name else ""
+
     with open(output_file, 'w', encoding="utf-8") as fh:
         fh.write(template.render(
             css_style_sheet=css['main'],
@@ -395,10 +393,7 @@
             table_type=names,
             links=links,
             description=description,
-<<<<<<< HEAD
             run_name=run_name,
-            zip=zip))
-=======
             zip=zip))
 
 
@@ -440,12 +435,15 @@
              os.path.join(options.results_dir, "css"),
              dirs_exist_ok=True)
 
+    run_name = f"{options.run_name}: " if options.run_name else ""
+
     with open(output_file, "w") as fh:
         fh.write(template.render(
             css_style_sheet=css["main"],
             custom_style=css["custom"],
             groups=groups,
             group_link=group_links,
+            run_name=run_name,
             zip=zip))
 
     return output_file
@@ -473,5 +471,4 @@
                            "into your browser:\n\n   %s", url)
     else:
         LOGGER.info("\nINFO:\nYou have chosen not to open FitBenchmarking "
-                    "results in your browser\n\n   %s",)
->>>>>>> 48cbff3b
+                    "results in your browser\n\n   %s",)