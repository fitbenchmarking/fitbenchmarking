--- conflicted
+++ resolved
@@ -112,13 +112,8 @@
 
 def preproccess_data(results_per_test):
     """
-<<<<<<< HEAD
-    Preprocess data into the right format for printing and find the best result
-    for each problem sorted by cost_function
-=======
     Find the best result for each problem set and set attributes on results for
     relative values.
->>>>>>> eb2b237f
 
     :param results_per_test: results nested array of objects
     :type results_per_test: list of list of
@@ -129,40 +124,23 @@
     """
     output = []
     for results in results_per_test:
-<<<<<<< HEAD
         best_results = {}
         fastest_results = {}
         for r in results:
-            cf_name = r.cost_func.__class__.__name__
-            if best_results.get(cf_name, r.chi_sq) <= r.chi_sq:
+            cf_name = r.costfun_tag
+            if best_results.get(cf_name, r.chi_sq) >= r.chi_sq:
                 best_results[cf_name] = r
-            if fastest_results.get(cf_name, r.runtime) <= r.runtime:
+            if fastest_results.get(cf_name, r.runtime) >= r.runtime:
                 fastest_results[cf_name] = r
 
         for r in best_results.values():
             r.is_best_fit = True
 
         for r in results:
-            cf_name = r.cost_func.__class__.__name__
+            cf_name = r.costfun_tag
             r.min_chi_sq = best_results[cf_name]
             r.min_runtime = fastest_results[cf_name]
         output.append(best_results)
-=======
-        best_result = results[0]
-        fastest_result = results[0]
-        for r in results[1:]:
-            if best_result.chi_sq >= r.chi_sq:
-                best_result = r
-            if fastest_result.runtime >= r.runtime:
-                fastest_result = r
-
-        best_result.is_best_fit = True
-
-        for r in results:
-            r.min_chi_sq = best_result.chi_sq
-            r.min_runtime = fastest_result.runtime
-        output.append(best_result)
->>>>>>> eb2b237f
     return output
 
 
@@ -175,21 +153,14 @@
     :param results: results nested array of objects
     :type results: list of list of
                    fitbenchmarking.utils.fitbm_result.FittingResult
-<<<<<<< HEAD
     :param best_results: best result for each problem seperated by cost
                          function
     :type best_results:
         list[dict[str: fitbenchmarking.utils.fitbm_result.FittingResult]]
-=======
-    :param best_results: best result for each problem
-    :type best_results:
-        list[fitbenchmarking.utils.fitbm_result.FittingResult]
->>>>>>> eb2b237f
 
     :param figures_dir: Path to directory to store the figures in
     :type figures_dir: str
     """
-<<<<<<< HEAD
     for best_dict, prob_result in zip(best_results, results):
         plot_dict = {}
         for cf, best_in_cf in best_dict.items():
@@ -217,30 +188,6 @@
                     'parameters'
             best_in_cf.start_figure_link = initial_guess_path
             plot_dict[cf] = plot
-=======
-    for best, prob_result in zip(best_results, results):
-        try:
-            plot = plots.Plot(best_result=best,
-                              options=options,
-                              figures_dir=figures_dir)
-        except PlottingError as e:
-            for result in prob_result:
-                result.figure_error = str(e)
-            continue
-
-        # Create a plot showing the initial guess and get filename
-        initial_guess_path = plot.plot_initial_guess()
-
-        # Setup best plot first
-        # If none of the fits succeeded, params could be None
-        # Otherwise, add the best fit to the plot
-        if best.params is not None:
-            plot_path = plot.plot_best(best.sanitised_min_name, best.params)
-            best.figure_link = plot_path
-        else:
-            best.figure_error = 'Minimizer failed to produce any parameters'
-        best.start_figure_link = initial_guess_path
->>>>>>> eb2b237f
 
         # For each result, if it succeeded, create a plot and add plot links to
         # the resuts object
