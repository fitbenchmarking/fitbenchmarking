"""
Higher level functions that are used for plotting the fit plot and a starting
guess plot.
"""
import os

import numpy as np
import plotly.colors as ptly_colors
import plotly.express as px
import plotly.graph_objects as go
from plotly.subplots import make_subplots

from fitbenchmarking.utils.exceptions import PlottingError
from fitbenchmarking.utils.misc import get_js


class Plot:
    """
    Class providing plotting functionality.
    """
    _data_marker = {"symbol": "x",
                    "color": "black"}
    _best_fit_line = {"dash": "dot",
                      "color": '#6699ff'}
    _legend_options = {"yanchor": "top",
                       "y": 0.99,
                       "xanchor": "left",
                       "x": 0.01,
                       "bgcolor": 'rgba(0,0,0,0.1)'}
    _summary_best_plot_line = {"width": 2}
    _summary_plot_line = {"width": 1}
    _error_dict = dict(type='data',
                       array=None,
                       thickness=1,
                       width=4)

    def __init__(self, best_result, options, figures_dir):
        self.result = best_result
        self.plots_failed = False

        if self.result.multivariate:
            self.plots_failed = True
            raise PlottingError(
                'Plots cannot be generated for multivariate problems')
        if self.result.problem_format == 'horace':
            self.plots_failed = True
            raise PlottingError(
                'Plots cannot be generated for Horace problems')
<<<<<<< HEAD
        if self.result.problem_format == 'bal':
            raise PlottingError(
                'Plots cannot be generated for BAL problems')
        self.plots_failed = False
=======
>>>>>>> e069575f

        self.options = options
        self.figures_dir = figures_dir

    @staticmethod
    def write_html_with_link_plotlyjs(fig, figures_dir, htmlfile, options):
        """
        Writes an html file for the figure passed as input and
        includes link to the relevant plotly.js file.

        :param fig: Figure to be saved
        :type fig: plotly.graph_objs._figure.Figure
        :param figures_dir: The directory to save the figures in
        :type figures_dir: str
        :param htmlfile: Name of the figure
        :type htmlfile: str
        :param options: The options for the run
        :type options: utils.options.Options

        :return: None
        """
        plotly_path = get_js(options, figures_dir).get('plotly')
        html_file_name = os.path.join(figures_dir, htmlfile)
        fig.write_html(html_file_name, include_plotlyjs=plotly_path)

    def plot_initial_guess(self, df):
        """
        Plots the initial guess along with the data and stores in a file

        :param df: A dataframe holding the data
        :type df: Pandas dataframe

        :return: path to the saved file
        :rtype: str
        """

        # Plotly implementation below
        fig = px.line(df[df["minimizer"] == 'Starting Guess'],
                      x="x",
                      y="y",
                      color="minimizer",
                      title=self.result.name,
                      markers=True)
        self._error_dict['array'] = df["e"][df["minimizer"] == 'Data']
        # add the raw data as a scatter plot
        fig.add_trace(go.Scatter(
            x=df["x"][df["minimizer"] == 'Data'],
            y=df["y"][df["minimizer"] == 'Data'],
            error_y=self._error_dict,
            mode='markers',
            name='Data',
            marker=self._data_marker))
        fig.update_layout(legend=self._legend_options)

        if self.result.plot_scale in ["loglog", "logx"]:
            fig.update_xaxes(type="log")
        if self.result.plot_scale in ["loglog", "logy"]:
            fig.update_yaxes(type="log")

        htmlfile = f"start_for_{self.result.sanitised_name}.html"

        self.write_html_with_link_plotlyjs(fig,
                                           self.figures_dir,
                                           htmlfile,
                                           self.options)
        return htmlfile

    @staticmethod
    def best_filename(result):
        """
        Returns the filename of the best fit plot.

        :param result: The result to plot
        :type result: FittingResult

        :return: path to the saved file
        :rtype: str
        """
        htmlfile = f"{result.sanitised_min_name(True)}_fit_for_"\
            f"{result.costfun_tag}_{result.sanitised_name}.html"
        return htmlfile

    def plotly_fit(self, df):
        """
        Uses plotly to plot the calculated fit, along with the best fit.
        Stores the plot in a file

        :param df: A dataframe holding the data
        :type df: Pandas dataframe

        :return: A dictionary of paths to the saved files
        :rtype: dict[str, str]
        """
        # Plotly implementation below
        htmlfiles = {}
        x_best = df["x"][df["best"]]
        y_best = df["y"][df["best"]]
        x_data = df["x"][df["minimizer"] == 'Data']
        y_data = df["y"][df["minimizer"] == 'Data']
        self._error_dict['array'] = df["e"][df["minimizer"] == 'Data']

        for minimizer in df['minimizer'].unique():
            if minimizer not in ["Data", "Starting Guess"]:
                fig = px.line(df[df["minimizer"] == minimizer],
                              x="x",
                              y="y",
                              color="minimizer",
                              title=self.result.name,
                              markers=True)
                if not df["best"][df["minimizer"] == minimizer].iloc[0]:
                    # add the best plot
                    name = 'Best Fit (' + \
                        f'{df["minimizer"][df["best"]].iloc[0]})'
                    fig.add_trace(
                        go.Scatter(x=x_best,
                                   y=y_best,
                                   mode='lines',
                                   name=name,
                                   line=self._best_fit_line))
                # add the raw data as a scatter plot
                fig.add_trace(
                    go.Scatter(
                        x=x_data,
                        y=y_data,
                        error_y=self._error_dict,
                        mode='markers',
                        name='Data',
                        marker=self._data_marker))
                fig.update_layout(legend=self._legend_options)

                if self.result.plot_scale in ["loglog", "logx"]:
                    fig.update_xaxes(type="log")
                if self.result.plot_scale in ["loglog", "logy"]:
                    fig.update_yaxes(type="log")

                htmlfile = f"{minimizer}_fit_for_{self.result.costfun_tag}" \
                    f"_{self.result.sanitised_name}.html"

                self.write_html_with_link_plotlyjs(fig,
                                                   self.figures_dir,
                                                   htmlfile,
                                                   self.options)

                htmlfiles[minimizer] = htmlfile

        return htmlfiles

    def plot_posteriors(self, result):
        """
        Use Plotly to plot estimated posterior pdfs.

        :param result: The result to plot
        :type result: FittingResult

        :return: path to the saved file
        :rtype: str
        """

        par_names = self.result.param_names

        fig = make_subplots(rows=len(par_names), cols=1,
                            subplot_titles=par_names)

        for i, name in enumerate(par_names):
            fig.append_trace(go.Histogram(x=result.params_pdfs[name],
                             histnorm='probability density'), row=i+1, col=1)

        if result.params_pdfs['scipy_pfit'] is not None:
            scipy_fit = result.params_pdfs['scipy_pfit']
            scipy_err = result.params_pdfs['scipy_perr']

            for i, name in enumerate(par_names):
                fig.add_vline(x=scipy_fit[i],
                              row=i+1, col=1, line_color='red')
                fig.add_vline(x=scipy_fit[i]-2*scipy_err[i],
                              row=i+1, col=1, line_color='red',
                              line_dash='dash')
                fig.add_vline(x=scipy_fit[i]+2*scipy_err[i],
                              row=i+1, col=1, line_color='red',
                              line_dash='dash')

        fig.update_layout(showlegend=False)

        html_fname = f'{result.sanitised_min_name(True)}_posterior_' \
            f'pdf_plot_for_{result.sanitised_name}.html'
        self.write_html_with_link_plotlyjs(fig,
                                           self.figures_dir,
                                           html_fname,
                                           self.options)
        return html_fname

    @classmethod
    def plot_summary(cls, categories, title, options, figures_dir):
        """
        Create a comparison plot showing all fits from the results with the
        best for each category highlighted.

        :param categories: The results to plot sorted into colour groups
        :type categories: dict[str, list[FittingResults]]
        :param title: A title for the graph
        :type title: str
        :param options: The options for the run
        :type options: utils.options.Options
        :param figures_dir: The directory to save the figures in
        :type figures_dir: str

        :return: The path to the new plot
        :rtype: str
        """

        col_vals = np.linspace(0, 1, len(categories))
        plotly_colours = ptly_colors.sample_colorscale(
            ptly_colors.sequential.Rainbow,
            samplepoints=col_vals)

        first_result = next(iter(categories.values()))[0]

        plotlyfig = go.Figure()

#        # Plot data
        if "weighted_nlls" in options.cost_func_type:
            error_y = dict(
                type='data',
                array=first_result.data_e,
                color='rgb(0,0,0,0.8)',
                thickness=1,
                visible=True)
        else:
            error_y = None
        plotlyfig.add_trace(go.Scatter(x=first_result.data_x,
                                       y=first_result.data_y,
                                       error_y=error_y,
                                       mode='markers',
                                       name='Data',
                                       marker=cls._data_marker))

        for (key, results), colour in zip(categories.items(), plotly_colours):
            # Plot category
            for result in results:
                if result.params is not None:
                    line = cls._summary_best_plot_line \
                        if result.is_best_fit else cls._summary_plot_line

                    line["color"] = colour
                    label = key if result.is_best_fit else ''
                    if result.is_best_fit:
                        line = cls._summary_best_plot_line
                        line["color"] = colour
                    else:
                        line = cls._summary_plot_line
                        transparency = 0.5
                        line["color"] = 'rgba' + colour[3:-1] + ', ' + \
                            str(transparency) + ')'

                    plotlyfig.add_trace(go.Scatter(
                        x=result.data_x[result.sorted_index],
                        y=result.fin_y[result.sorted_index],
                        mode='lines',
                        name=label,
                        line=line,
                        showlegend=result.is_best_fit
                    ))

                    plotlyfig.update_layout(
                        title=title
                    )

                if result.plot_scale in ["loglog", "logx"]:
                    plotlyfig.update_xaxes(type="log")
                if result.plot_scale in ["loglog", "logy"]:
                    plotlyfig.update_yaxes(type="log")

        html_fname = f'summary_plot_for_{first_result.sanitised_name}.html'

        cls.write_html_with_link_plotlyjs(plotlyfig,
                                          figures_dir,
                                          html_fname,
                                          options)

        return html_fname<|MERGE_RESOLUTION|>--- conflicted
+++ resolved
@@ -46,13 +46,10 @@
             self.plots_failed = True
             raise PlottingError(
                 'Plots cannot be generated for Horace problems')
-<<<<<<< HEAD
         if self.result.problem_format == 'bal':
+            self.plots_failed = True
             raise PlottingError(
                 'Plots cannot be generated for BAL problems')
-        self.plots_failed = False
-=======
->>>>>>> e069575f
 
         self.options = options
         self.figures_dir = figures_dir
