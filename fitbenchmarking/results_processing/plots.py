"""
Higher level functions that are used for plotting the fit plot and a starting
guess plot.
"""
import os

import matplotlib
import numpy as np

from fitbenchmarking.utils.exceptions import PlottingError

matplotlib.use('Agg')
# pylint: disable=ungrouped-imports,wrong-import-position,wrong-import-order
import matplotlib.pyplot as plt  # noqa: E402


class Plot:
    """
    Class providing plotting functionality.
    """
    # These define the styles of the 4 types of plot
    data_plot_options = {"label": "Data",
                         "zorder": 0,
                         "color": "black",
                         "marker": "x",
                         "linestyle": '',
                         "linewidth": 1}
    ini_guess_plot_options = {"label": "Starting Guess",
                              "zorder": 1,
                              "color": "#ff6699",
                              "marker": "",
                              "linestyle": '-',
                              "linewidth": 3}
    best_fit_plot_options = {"zorder": 3,
                             "color": '#6699ff',
                             "marker": "",
                             "linestyle": ':',
                             "linewidth": 3}
    fit_plot_options = {"zorder": 2,
                        "color": "#99ff66",
                        "marker": "",
                        "linestyle": '-',
                        "linewidth": 3}
    summary_best_plot_options = {"zorder": 2,
                                 "marker": "",
                                 "linestyle": '-',
                                 "linewidth": 2}
    summary_plot_options = {"zorder": 1,
                            "marker": "",
                            "linestyle": '-',
                            "linewidth": 1,
                            "alpha": 0.5, }

    def __init__(self, best_result, options, figures_dir):
        self.result = best_result

        if self.result.multivariate:
            raise PlottingError(
                'Plots cannot be generated for multivariate problems')

        self.options = options

        self.figures_dir = figures_dir

        self.legend_location = "upper left"
        self.title_size = 10

        # Create a single reusable plot containing the problem data.
        # We store a line here, which is updated to change the graph where we
        # know the rest of the graph is untouched between plots.
        # This is more efficient that the alternative of creating a new graph
        # every time.
        self.fig = plt.figure()
        self.ax = self.fig.add_subplot(1, 1, 1)
        self.line_plot = None

        use_errors = bool(self.options.cost_func_type == "weighted_nlls")
        # Plot the data that functions were fitted to
        self.plot_data(use_errors,
                       self.data_plot_options)
        # reset line_plot as base data won't need updating
        self.line_plot = None

        # Store sorted x values for plotting
        self.x = self.result.data_x[self.result.sorted_index]

    def __del__(self):
        """
        Close the matplotlib figure
        """
        if not self.result.multivariate:
            plt.close(self.fig)

    def format_plot(self):
        """
        Performs post plot processing to annotate the plot correctly
        """
<<<<<<< HEAD
        # log scale plot if problem is a SASView problem
        if self.result.problem_format == "sasview":
=======
        # log scale
        if self.problem.plot_scale == "loglog":
>>>>>>> 98893099
            self.ax.set_xscale("log", nonpositive='clip')
            self.ax.set_yscale("log", nonpositive='clip')
        elif self.problem.plot_scale == "logy":
            self.ax.set_yscale("log", nonpositive='clip')
        elif self.problem.plot_scale == "logx":
            self.ax.set_xscale("log", nonpositive='clip')

        # linear scale if otherwise
        self.ax.set_xlabel("X")
        self.ax.set_ylabel("Y")
        self.ax.set_title(self.result.name,
                          fontsize=self.title_size)
        self.ax.legend(loc=self.legend_location)
        self.fig.set_tight_layout(True)

    def plot_data(self, errors, plot_options, x=None, y=None):
        """
        Plots the data given

        :param errors: whether fit minimizer uses errors
        :type errors: bool
        :param plot_options: Values for style of the data to plot,
                                 for example color and zorder
        :type plot_options: dict
        :param x: x values to be plotted
        :type x: np.array
        :param y: y values to be plotted
        :type y: np.array
        """
        if x is None:
            x = self.result.data_x
        if y is None:
            y = self.result.data_y
        if errors:
            # Plot with errors
            self.ax.clear()
            self.ax.errorbar(x, y, yerr=self.result.data_e,
                             **plot_options)
        else:
            # Plot without errors
            if self.line_plot is None:
                # Create a new line and store
                self.line_plot = self.ax.plot(x, y, **plot_options)[0]
            else:
                # Update line instead of recreating
                self.line_plot.set_data(x, y)
                # Update style
                for k, v in plot_options.items():
                    try:
                        getattr(self.line_plot, f'set_{k}')(v)
                    except AttributeError:
                        pass

                self.fig.canvas.draw()

    def plot_initial_guess(self):
        """
        Plots the initial guess along with the data and stores in a file

        :return: path to the saved file
        :rtype: str
        """
        self.plot_data(errors=False,
                       plot_options=self.ini_guess_plot_options,
                       x=self.x,
                       y=self.result.ini_y[self.result.sorted_index])
        self.format_plot()
        file = "start_for_{0}.png".format(self.result.sanitised_name)
        file_name = os.path.join(self.figures_dir, file)
        self.fig.savefig(file_name)
        return file

    def plot_best(self, result):
        """
        Plots the fit along with the data using the "best_fit" style
        and saves to a file

        :param result: The result to plot
        :type result: FittingResult

        :return: path to the saved file
        :rtype: str
        """
        label = f'Best Fit ({result.modified_minimizer_name(True)})'

        # Plot line and save.
        # This should have the style of fit plot options and the colour of
        # best fit plot options.
        # Then the plot should be saved and updated to use only best fit style
        # for future plots.
        plot_options_dict = self.fit_plot_options.copy()
        plot_options_dict['label'] = label
        plot_options_dict['color'] = self.best_fit_plot_options['color']

        y = result.fin_y[result.sorted_index]
        self.plot_data(errors=False,
                       plot_options=plot_options_dict,
                       y=y)
        self.format_plot()
        file = f"{result.sanitised_min_name(True)}_fit_for_" \
               f"{self.result.costfun_tag}_{self.result.sanitised_name}.png"
        file_name = os.path.join(self.figures_dir, file)
        self.fig.savefig(file_name)

        # Update to correct linestyle
        plot_options_dict = self.best_fit_plot_options.copy()
        plot_options_dict['label'] = label
        self.plot_data(errors=False,
                       plot_options=plot_options_dict,
                       x=self.x,
                       y=y)

        # Make sure line wont be replaced by resetting line_plot
        self.line_plot = None
        return file

    def plot_fit(self, result):
        """
        Updates self.line to show the fit using the passed in params.
        If self.line is empty it will create a new line.
        Stores the plot in a file

        :param result: The result to plot
        :type result: FittingResult

        :return: path to the saved file
        :rtype: str
        """
        plot_options_dict = self.fit_plot_options.copy()
        plot_options_dict['label'] = result.modified_minimizer_name(True)

        self.plot_data(errors=False,
                       plot_options=plot_options_dict,
                       x=self.x,
                       y=result.fin_y[result.sorted_index])
        self.format_plot()
        file = f"{result.sanitised_min_name(True)}_fit_for_"\
               f"{self.result.costfun_tag}_{self.result.sanitised_name}.png"
        file_name = os.path.join(self.figures_dir, file)
        self.fig.savefig(file_name)
        return file

    @classmethod
    def plot_summary(cls, categories, title, options, figures_dir):
        """
        Create a comparison plot showing all fits from the results with the
        best for each category highlighted.

        :param categories: The results to plot sorted into colour groups
        :type categories: dict[str, list[FittingResults]]
        :param title: A title for the graph
        :type title: str
        :param options: The options for the run
        :type options: utils.options.Options
        :param figures_dir: The directory to save the figures in
        :type figures_dir: str

        :return: The path to the new plot
        :rtype: str
        """
        fig = plt.figure()
        ax = fig.add_subplot(1, 1, 1)

        # Get a colour for each category
        cmap = plt.cm.get_cmap('rainbow')
        col_vals = np.linspace(0, 1, len(categories))
        colours = iter(cmap(col_vals))

        first_result = next(iter(categories.values()))[0]

        # Plot data
        if "weighted_nlls" in options.cost_func_type:
            ax.errorbar(first_result.data_x,
                        first_result.data_y,
                        yerr=first_result.data_e,
                        **cls.data_plot_options)
        else:
            ax.plot(first_result.data_x,
                    first_result.data_y,
                    **cls.data_plot_options)

        # Setup x for rest of plots
        x = first_result.data_x
        x = first_result.data_x[first_result.sorted_index]

        for (key, results), colour in zip(categories.items(), colours):
            # Plot category
            for result in results:
                if result.params is not None:
                    y = result.fin_y[result.sorted_index]
                    plot_options = cls.summary_best_plot_options \
                        if result.is_best_fit else cls.summary_plot_options
                    plot_options['color'] = colour
                    plot_options['label'] = key if result.is_best_fit else ''

                    ax.plot(x, y, **plot_options)
<<<<<<< HEAD
                    # log scale plot if problem is a SASView problem
                    if result.problem_format == "sasview":
=======
                    # log scale
                    if problem.plot_scale == "loglog":
>>>>>>> 98893099
                        ax.set_xscale("log", nonpositive='clip')
                        ax.set_yscale("log", nonpositive='clip')
                    elif problem.plot_scale == "logy":
                        ax.set_yscale("log", nonpositive='clip')
                    elif problem.plot_scale == "logx":
                        ax.set_xscale("log", nonpositive='clip')
                    ax.set_xlabel("X")
                    ax.set_ylabel("Y")
                    ax.set_title(title,
                                 fontsize=10)
                    ax.legend(loc="upper left")
                    fig.set_tight_layout(True)

        fname = f'summary_plot_for_{first_result.sanitised_name}.png'
        fig.savefig(os.path.join(figures_dir, fname))
        plt.close(fig)
        return fname<|MERGE_RESOLUTION|>--- conflicted
+++ resolved
@@ -95,13 +95,8 @@
         """
         Performs post plot processing to annotate the plot correctly
         """
-<<<<<<< HEAD
-        # log scale plot if problem is a SASView problem
-        if self.result.problem_format == "sasview":
-=======
         # log scale
         if self.problem.plot_scale == "loglog":
->>>>>>> 98893099
             self.ax.set_xscale("log", nonpositive='clip')
             self.ax.set_yscale("log", nonpositive='clip')
         elif self.problem.plot_scale == "logy":
@@ -298,13 +293,8 @@
                     plot_options['label'] = key if result.is_best_fit else ''
 
                     ax.plot(x, y, **plot_options)
-<<<<<<< HEAD
-                    # log scale plot if problem is a SASView problem
-                    if result.problem_format == "sasview":
-=======
                     # log scale
                     if problem.plot_scale == "loglog":
->>>>>>> 98893099
                         ax.set_xscale("log", nonpositive='clip')
                         ax.set_yscale("log", nonpositive='clip')
                     elif problem.plot_scale == "logy":
