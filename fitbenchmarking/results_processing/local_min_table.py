--- conflicted
+++ resolved
@@ -97,14 +97,10 @@
         if result.params is None:
             return False, np.inf
 
-<<<<<<< HEAD
-        min_test = jac.transpose().dot(res)
-=======
         res = result.r_x
         jac = result.jac_x
 
-        min_test = np.matmul(res, jac)
->>>>>>> e069575f
+        min_test = jac.transpose().dot(res)
         norm_r = np.linalg.norm(res)
         norm_min_test = np.linalg.norm(min_test)
 
