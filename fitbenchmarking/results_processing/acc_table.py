--- conflicted
+++ resolved
@@ -48,30 +48,16 @@
         """
         Gets the main value to be reported in the tables for a given result
 
-<<<<<<< HEAD
-        Note that the first value (relative acc) will be used in the default
-        colour handling.
-=======
         Note that the first value (relative accuracy) will be used in the
         default colour handling.
->>>>>>> 1f020807
 
         :param result: The result to generate the values for.
         :type result: FittingResult
 
-<<<<<<< HEAD
-        :return: The normalised chi sq with respect to the smallest acc
-                 value and absolute acc for the result.
-        :rtype: tuple(float, float)
-        """
-        rel_value = result.norm_acc
-        abs_value = result.acc
-=======
         :return: The normalised chi sq with respect to the smallest accuracy
                  value and absolute accuracy for the result.
         :rtype: tuple(float, float)
         """
         rel_value = result.norm_acc
         abs_value = result.accuracy
->>>>>>> 1f020807
         return rel_value, abs_value