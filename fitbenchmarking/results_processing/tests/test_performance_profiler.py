"""
Tests for the performance profiler file.
"""

import inspect
import os
import re
import unittest
from inspect import getfile
from tempfile import TemporaryDirectory

import numpy as np
import pandas as pd
import plotly.graph_objects as go
from pandas import read_csv
from pandas.testing import assert_frame_equal

import fitbenchmarking
from fitbenchmarking import test_files
from fitbenchmarking.core.results_output import preprocess_data
from fitbenchmarking.results_processing import performance_profiler
from fitbenchmarking.results_processing.plots import Plot
from fitbenchmarking.utils.checkpoint import Checkpoint
from fitbenchmarking.utils.options import Options


def load_mock_results():
    """
    Load a predictable results set.

    :return: Manually generated results
    :rtype: list[FittingResult]
    """
    options = Options()
    cp_dir = os.path.dirname(inspect.getfile(test_files))
    options.checkpoint_filename = os.path.join(cp_dir, 'checkpoint.json')

    cp = Checkpoint(options)
    results, _, _ = cp.load()

    return [v
            for lst in results.values()
            for v in lst]


def remove_ids_and_src(html_path):
    """
    Reads html file and removes ids and src.
    :param html_path: path to html file
    :type html_path: str

    :return: Processed lines from html file
    :rtype: list[str]
    """

    with open(html_path, 'r', encoding='utf-8') as f:
        read_lines = f.readlines()

    processed_lines = []
    pattern_for_ids = r'"(?:[a-f\d]+-)+[a-f\d]+"'

    for str_i in read_lines:
        line_without_ids = re.sub(pattern_for_ids, '', str_i)

        # Needed for the test to pass on Windows
        final_processed_line = line_without_ids.replace('\\', '/')
        processed_lines.append(final_processed_line)

    return processed_lines


def diff_between_htmls(expected_plot_path, output_plot_path):
    """
    Finds differences between two html files line by line.
    Returns an empty list if no difference is found.

    :param expected: path to html file with expected lines
    :type expected: str
    :param achieved: path to html file with achieved lines
    :type achieved: str

    :return: Lines in the two files that present differences
    :rtype: list[list]
    """
    act_lines = remove_ids_and_src(output_plot_path)
    exp_lines = remove_ids_and_src(expected_plot_path)

    diff = []
    for i, (act_line, exp_line) in enumerate(zip(act_lines, exp_lines)):
        exp_line = '' if exp_line is None else exp_line.strip('\n')
        act_line = '' if act_line is None else act_line.strip('\n')

        if act_line != exp_line:
            diff.append([i, exp_line, act_line])

    if diff:
        print(f"Comparing {output_plot_path} against {expected_plot_path}\n"
              + "\n".join([f'== Line {change[0]} ==\n'
                           f'Expected :{change[1]}\n'
                           f'Actual   :{change[2]}'
                           for change in diff]))

    return diff


class PerformanceProfilerTests(unittest.TestCase):
    """
    General tests for the performance profiler code.
    """

    def setUp(self):
        """
        Sets up acc runtime profile names
        """
        results = load_mock_results()
        _, self.results = preprocess_data(results)

        min_acc = 0.2
        self.accuracy_expected = {
            'm00 [s0]: j:j0': [np.inf, np.inf],
            'm00 [s0]: j:j1': [np.inf, np.inf],
            'm01 [s0]: j:j0': [0.4, 2.0],
            'm01 [s0]: j:j1': [0.8, 0.2],
            'm10 [s1]: j:j0': [0.2, 1.0],
            'm10 [s1]: j:j1': [0.6, 3.0],
            'm11 [s1]: j:j0': [0.3, 1.0],
            'm11 [s1]: j:j1': [0.7, 3.0],
        }
        for k in self.accuracy_expected:
            self.accuracy_expected[k] = [
                v/min_acc for v in self.accuracy_expected[k]]

        min_runtime = 1.0
        self.runtime_expected = {
            'm00 [s0]: j:j0': [np.inf, np.inf],
            'm00 [s0]: j:j1': [np.inf, np.inf],
            'm01 [s0]: j:j0': [13.0, 2.0],
            'm01 [s0]: j:j1': [1.0, 15.0],
            'm10 [s1]: j:j0': [15.0, 1.0],
            'm10 [s1]: j:j1': [11.0, 3.0],
            'm11 [s1]: j:j0': [14.0, 1.0],
            'm11 [s1]: j:j1': [10.0, 2.0],
        }
        for k in self.runtime_expected:
            self.runtime_expected[k] = [
                v/min_runtime for v in self.runtime_expected[k]]

        min_emissions = 1.0
        self.emissions_expected = {
            'm00 [s0]: j:j0': [np.inf, np.inf],
            'm00 [s0]: j:j1': [np.inf, np.inf],
            'm01 [s0]: j:j0': [1e4, 10.0],
            'm01 [s0]: j:j1': [1.0, 1e4],
            'm10 [s1]: j:j0': [1e4, 1.0],
            'm10 [s1]: j:j1': [1e2, 1e2],
            'm11 [s1]: j:j0': [1e3, 1.0],
            'm11 [s1]: j:j1': [1e2, 1e2],
        }
        for k in self.emissions_expected:
            self.emissions_expected[k] = [
                v/min_emissions for v in self.emissions_expected[k]]

        self.fig_dir = ''

        root = os.path.dirname(getfile(fitbenchmarking))
        self.expected_results_dir = os.path.join(
            root, 'results_processing',
            'tests', 'expected_results')

        self.options = Options()
        self.solvers = ['migrad [minuit]', 'simplex [minuit]',
                        'dfogn [dfo]']
        self.step_values = [
            np.array([0., 1., 1.2, 1.4, 2., 5.,
                      10.4, 15.9, 500.]),
            np.array([0., 1., 1.5, 1.8, 5., 8.,
                      15.4, 25.9, 600.]),
            np.array([0., 2., 3.5, 5.8, 7., 10.,
                      25.4, 45.9, 800.])
        ]
        self.solver_values = [
            np.array([0., 5.4, 11., 20., 59.1,
                      130.5, 300.1, 600.5, 1000]),
            np.array([0., 1.9, 11.1, 41.5, 101.3,
                      130.5, 200.8, 300, 5000]),
            np.array([0., 3.5, 7.2, 17.1, 29.6, 50.1,
                      78.6, 230.5, 770.1]),
        ]

        # pylint: disable=consider-using-with
        self._dir = TemporaryDirectory()
        self.temp_result = self._dir.name
        # pylint: enable=consider-using-with

    def tearDown(self):
        """
        Removes expected plots
        """
        for metric in ['acc', 'runtime', 'emissions']:
            if os.path.isfile(f"{metric}_profile.html"):
                os.remove(f"{metric}_profile.html")

    def test_correct_prepare_profile_data(self):
        """
        Test that prepare profile data gives the correct result.
        """
        bounds = performance_profiler.prepare_profile_data(self.results)

        for k, v in self.accuracy_expected.items():
            assert np.allclose(v, bounds['acc'][k])
        for k, v in self.runtime_expected.items():
            assert np.allclose(v, bounds['runtime'][k])
        for k, v in self.emissions_expected.items():
            assert np.allclose(v, bounds['emissions'][k])

    # pylint: disable=W0632
    def test_correct_profile_output_paths(self):
        """
        Test that the performance profiler returns the expected paths.
        """
        pp_locations, _ = performance_profiler.profile(self.results,
                                                       self.fig_dir,
                                                       self.options)
        assert pp_locations['acc'] == "acc_profile.html"
        assert pp_locations['runtime'] == "runtime_profile.html"
        assert pp_locations['emissions'] == "emissions_profile.html"

    def test_profile_returns_dict(self):
        """
        Test that the performance profiler returns a dictionary
        of dataframes for plotting the profiles.
        """
        _, pp_dfs = performance_profiler.profile(self.results,
                                                 self.fig_dir,
                                                 self.options)
        assert isinstance(pp_dfs, dict)
        for df in list(pp_dfs.values()):
            assert isinstance(df, pd.DataFrame)
            assert not df.empty

    @staticmethod
    def test_update_fig_returns_plotly_go():
        """
        Test that update_fig returns a plotly graph object.
        """
        fig = go.Figure()
        profile_name = 'acc'
        use_log_plot = True
        log_upper_limit = 10000
        fig = performance_profiler.update_fig(fig, profile_name,
                                              use_log_plot,
                                              log_upper_limit)
        assert isinstance(fig, go.Figure)

    def test_create_plot_and_df_returns_correct_plot(self):
        """
        Test that create_plot_and_df returns the correct plot.
        """
        output_plot_path = self.temp_result + \
            '/for_test_create_plot.html'
        expected_plot_path = self.expected_results_dir + \
            '/for_test_create_plot.html'

        plot, _ = performance_profiler.\
            create_plot_and_df(self.step_values, self.solvers)

        Plot.write_html_with_link_plotlyjs(fig=plot,
                                           figures_dir='',
                                           htmlfile=output_plot_path,
                                           options=self.options)

        diff = diff_between_htmls(expected_plot_path, output_plot_path)
        self.assertListEqual([], diff)

    def test_create_plot_and_df_returns_pandas_df(self):
        """
        Test that create_plot_and_df returns a pandas Dataframe.
        """
        _, pp_df = performance_profiler.\
            create_plot_and_df(self.step_values, self.solvers)
        assert isinstance(pp_df, pd.DataFrame)

    def test_create_df_returns_correct_df(self):
        """
        Test that create_df creates the expected dataframe to be used
        to build the dash plots.
        """
        expected_df = read_csv(self.expected_results_dir + "/pp_data.csv")
        plot_points = len(self.solvers) * [
            np.array([
                0., 0.125, 0.25, 0.375,
                0.5, 0.625, 0.75, 0.875,
                1.])]
        output_df = performance_profiler.create_df(self.solvers,
                                                   self.solver_values,
                                                   plot_points)
        assert_frame_equal(output_df, expected_df)

    def test_get_plot_path_and_data_returns_dict_for_data(self):
        """
        Test that get_plot_path_and_data returns a dictionary
        of dataframes.
        """
        acc = {'migrad [minuit]': [1., 2.,  5., 6., 15., 150, 180.],
               'simplex [minuit]': [1., 20., 100., 110., 150., 900, 1800.],
               'dfogn [dfo]': [1., 50., 500., 800., 2600., 2700, 2800.]}
        runtime = {'migrad [minuit]': [4.6, 6.4, 1.3, 8.5, 51.6, 10.8, 15.2],
                   'simplex [minuit]': [6.9, 15.2, 6.5, 5.6, 7., 8.5, 6.5],
                   'dfogn [dfo]': [8.6, 7.4, 51.6, 6.9, 6.5,  28.3, 17.2]}
        emissions = {'migrad [minuit]': [0.1, 0.4, 0.3, 0.5, 0.6, 0.8, 0.2],
                     'simplex [minuit]': [0.9, 0.2, 0.5, 0.6, 0.0, 0.5, 0.5],
                     'dfogn [dfo]': [0.6, 0.4, 0.6, 0.9, 0.5,  0.3, 0.2]}

        bounds = {'acc': acc, 'runtime': runtime, 'emissions': emissions}
        _, pp_dfs = performance_profiler.\
            get_plot_path_and_data(bounds,
                                   self.fig_dir,
                                   self.options)

        assert isinstance(pp_dfs, dict)
        for df in list(pp_dfs.values()):
            assert isinstance(df, pd.DataFrame)
            assert not df.empty


class DashPerfProfileTests(unittest.TestCase):
    """
    Test the DashPerfProfile object is correct.
    """

    def setUp(self):

        self.options = Options()
        root = os.path.dirname(getfile(fitbenchmarking))
        self.expected_results_dir = os.path.join(
            root, 'results_processing',
            'tests', 'expected_results')

        data = read_csv(self.expected_results_dir +
                        "/pp_data_more_solvers.csv")

        self.perf_profile = performance_profiler.\
            DashPerfProfile('runtime', data,
                            'NIST_low_difficulty')

        # pylint: disable=consider-using-with
        self._dir = TemporaryDirectory()
        self.temp_result = self._dir.name
        # pylint: enable=consider-using-with

    def test_create_graph_returns_expected_plot(self):
        """
        Test create_graph returns the expected plot.
        """

        selected_solvers = self.perf_profile.data["solver"]
        output_fig, _, _ = self.perf_profile.\
            create_graph(x_axis_scale="Log x-axis",
                         solvers=selected_solvers[:3])

        output_plot_path = self.temp_result + '/obtained_plot.html'

        Plot.write_html_with_link_plotlyjs(fig=output_fig,
                                           figures_dir='',
                                           htmlfile=output_plot_path,
                                           options=self.options)

        expected_plot_path = self.expected_results_dir + '/dash_plot.html'

        diff = diff_between_htmls(expected_plot_path, output_plot_path)
        self.assertListEqual([], diff)

<<<<<<< HEAD
    def test_create_graph_returns_expected_plot_when_large_n_solvers(self):
        """
        Test create_graph returns the expected plot when the
        number of solvers exceeds 15.
        """

        selected_solvers = self.perf_profile.data["solver"]
        output_fig, _, _ = self.perf_profile.\
            create_graph(x_axis_scale="Log x-axis",
                         solvers=selected_solvers)

        output_plot_path = self.temp_result + '/obtained_plot.html'

        Plot.write_html_with_link_plotlyjs(fig=output_fig,
                                           figures_dir='',
                                           htmlfile=output_plot_path,
                                           options=self.options)

        expected_plot_path = self.expected_results_dir + \
            '/dash_plot_large_n_solvers.html'

        diff = diff_between_htmls(expected_plot_path, output_plot_path)
        self.assertListEqual([], diff)
=======
    def test_create_graph_returns_warning_when_large_n_solvers(self):
        """
        Test create_graph returns the expected warning and new_options
        (for the dropdown) when the number of solvers exceeds 15.
        """

        selected_solvers = self.perf_profile.data["solver"]
        _, warning, new_options = self.perf_profile.\
            create_graph(x_axis_scale="Log x-axis",
                         solvers=selected_solvers)

        expec_new_options = pd.read_csv(self.expected_results_dir +
                                        "/new_options.csv")
        expec_new_options_list = expec_new_options.to_dict(orient='records')

        assert new_options == expec_new_options_list
        assert warning == ('The plot is showing the max number of minimizers '
                           f'allowed ({self.perf_profile.max_solvers}). '
                           'Deselect some to select others.')
>>>>>>> 50175739

    # pylint: enable=W0632


if __name__ == "__main__":
    unittest.main()<|MERGE_RESOLUTION|>--- conflicted
+++ resolved
@@ -370,31 +370,6 @@
         diff = diff_between_htmls(expected_plot_path, output_plot_path)
         self.assertListEqual([], diff)
 
-<<<<<<< HEAD
-    def test_create_graph_returns_expected_plot_when_large_n_solvers(self):
-        """
-        Test create_graph returns the expected plot when the
-        number of solvers exceeds 15.
-        """
-
-        selected_solvers = self.perf_profile.data["solver"]
-        output_fig, _, _ = self.perf_profile.\
-            create_graph(x_axis_scale="Log x-axis",
-                         solvers=selected_solvers)
-
-        output_plot_path = self.temp_result + '/obtained_plot.html'
-
-        Plot.write_html_with_link_plotlyjs(fig=output_fig,
-                                           figures_dir='',
-                                           htmlfile=output_plot_path,
-                                           options=self.options)
-
-        expected_plot_path = self.expected_results_dir + \
-            '/dash_plot_large_n_solvers.html'
-
-        diff = diff_between_htmls(expected_plot_path, output_plot_path)
-        self.assertListEqual([], diff)
-=======
     def test_create_graph_returns_warning_when_large_n_solvers(self):
         """
         Test create_graph returns the expected warning and new_options
@@ -414,7 +389,6 @@
         assert warning == ('The plot is showing the max number of minimizers '
                            f'allowed ({self.perf_profile.max_solvers}). '
                            'Deselect some to select others.')
->>>>>>> 50175739
 
     # pylint: enable=W0632
 
