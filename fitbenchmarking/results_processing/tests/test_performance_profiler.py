"""
Tests for the performance profiler file.
"""

import inspect
import os
import unittest
import numpy as np

from fitbenchmarking import test_files
from fitbenchmarking.core.results_output import preprocess_data
from fitbenchmarking.results_processing import performance_profiler
from fitbenchmarking.utils.checkpoint import Checkpoint
from fitbenchmarking.utils.options import Options


def load_mock_results():
    """
    Load a predictable results set.

    :return: Manually generated results
    :rtype: list[FittingResult]
    """
    options = Options()
    cp_dir = os.path.dirname(inspect.getfile(test_files))
    options.checkpoint_filename = os.path.join(cp_dir, 'checkpoint.json')

    cp = Checkpoint(options)
    results, _, _ = cp.load()

    return [v
            for lst in results.values()
            for v in lst]


class PerformanceProfilerTests(unittest.TestCase):
    """
    General tests for the performance profiler code.
    """

    def setUp(self):
        """
        Sets up acc runtime profile names
        """
        results = load_mock_results()
        _, self.results = preprocess_data(results)

        min_acc = 0.2
        self.accuracy_expected = {
            'm00 [s0]: j:j0': [np.inf, np.inf],
            'm00 [s0]: j:j1': [np.inf, np.inf],
            'm01 [s0]: j:j0': [0.4, 2.0],
            'm01 [s0]: j:j1': [0.8, 0.2],
            'm10 [s1]: j:j0': [0.2, 1.0],
            'm10 [s1]: j:j1': [0.6, 3.0],
            'm11 [s1]: j:j0': [0.3, 1.0],
            'm11 [s1]: j:j1': [0.7, 3.0],
        }
        for k in self.accuracy_expected:
            self.accuracy_expected[k] = [
                v/min_acc for v in self.accuracy_expected[k]]

        min_runtime = 1.0
        self.runtime_expected = {
            'm00 [s0]: j:j0': [np.inf, np.inf],
            'm00 [s0]: j:j1': [np.inf, np.inf],
            'm01 [s0]: j:j0': [13.0, 2.0],
            'm01 [s0]: j:j1': [1.0, 15.0],
            'm10 [s1]: j:j0': [15.0, 1.0],
            'm10 [s1]: j:j1': [11.0, 3.0],
            'm11 [s1]: j:j0': [14.0, 1.0],
            'm11 [s1]: j:j1': [10.0, 3.0],
        }
        for k in self.runtime_expected:
            self.runtime_expected[k] = [
                v/min_runtime for v in self.runtime_expected[k]]

        self.fig_dir = ''
        self.acc_name = "acc_profile.png"
        self.runtime_name = "runtime_profile.png"

    def tearDown(self):
        """
        Removes expected acc and runtime plots
        """
        for name in [self.acc_name, self.runtime_name]:
            if os.path.isfile(name):
                os.remove(name)

<<<<<<< HEAD
    def generate_mock_results(self):
        """
        Generates results to test against

        :return: A list of results objects along with expected values for
                 normallised accuracy and runtimes
        :rtype: tuple(list of FittingResults,
                      list of list of float,
                      list of list of float)
        """
        self.num_problems = 4
        self.num_minimizers = 2
        results = []
        options = Options()
        problem = FittingProblem(options)
        problem.starting_values = [{'a': 1, 'b': 2, 'c': 3}]

        acc_in = [[1, 5],
                  [7, 3],
                  [10, 8],
                  [2, 3]]

        runtime_in = [[float('Inf'), 2.2e-3],
                      [3.0e-10, 5.0e-14],
                      [6.9e-7, 4.3e-5],
                      [1.6e-13, 1.8e-13]]

        acc_expected = []
        runtime_expected = []
        for i in range(self.num_problems):
            problem.name = f'problem {i}'
            acc_results = acc_in[i][:]
            acc_expected.append(list(acc_results) / np.min(acc_results))

            runtime_results = runtime_in[i][:]
            runtime_expected.append(
                list(runtime_results) / np.min(runtime_results))
            prob_results = []
            cost_func = NLLSCostFunc(problem)
            jac = 'j1'
            hess = None
            for j in range(self.num_minimizers):
                minimizer = f'min_{j}'
                prob_results.append(FittingResult(options=options,
                                                  cost_func=cost_func,
                                                  jac=jac,
                                                  hess=hess,
                                                  initial_params=[1, 2, 3],
                                                  params=[1, 2, 3],
                                                  acc=acc_results[j],
                                                  runtime=runtime_results[j],
                                                  software='s1',
                                                  minimizer=minimizer))
            results.extend(prob_results)
        return results, acc_expected, runtime_expected

=======
>>>>>>> 1f020807
    def test_correct_prepare_profile_data(self):
        """
        Test that prepare profile data gives the correct result
        """
        acc, runtime = performance_profiler.prepare_profile_data(self.results)

        for k, v in self.accuracy_expected.items():
            assert np.allclose(v, acc[k])
        for k, v in self.runtime_expected.items():
            assert np.allclose(v, runtime[k])

    # pylint: disable=W0632
    def test_correct_profile(self):
        """
        Test that the performance profiler returns the expected paths
        """
        acc, runtime = performance_profiler.profile(self.results,
                                                    self.fig_dir)

        assert acc == "acc_profile.png"
        assert runtime == "runtime_profile.png"

    # pylint: enable=W0632


if __name__ == "__main__":
    unittest.main()<|MERGE_RESOLUTION|>--- conflicted
+++ resolved
@@ -87,65 +87,6 @@
             if os.path.isfile(name):
                 os.remove(name)
 
-<<<<<<< HEAD
-    def generate_mock_results(self):
-        """
-        Generates results to test against
-
-        :return: A list of results objects along with expected values for
-                 normallised accuracy and runtimes
-        :rtype: tuple(list of FittingResults,
-                      list of list of float,
-                      list of list of float)
-        """
-        self.num_problems = 4
-        self.num_minimizers = 2
-        results = []
-        options = Options()
-        problem = FittingProblem(options)
-        problem.starting_values = [{'a': 1, 'b': 2, 'c': 3}]
-
-        acc_in = [[1, 5],
-                  [7, 3],
-                  [10, 8],
-                  [2, 3]]
-
-        runtime_in = [[float('Inf'), 2.2e-3],
-                      [3.0e-10, 5.0e-14],
-                      [6.9e-7, 4.3e-5],
-                      [1.6e-13, 1.8e-13]]
-
-        acc_expected = []
-        runtime_expected = []
-        for i in range(self.num_problems):
-            problem.name = f'problem {i}'
-            acc_results = acc_in[i][:]
-            acc_expected.append(list(acc_results) / np.min(acc_results))
-
-            runtime_results = runtime_in[i][:]
-            runtime_expected.append(
-                list(runtime_results) / np.min(runtime_results))
-            prob_results = []
-            cost_func = NLLSCostFunc(problem)
-            jac = 'j1'
-            hess = None
-            for j in range(self.num_minimizers):
-                minimizer = f'min_{j}'
-                prob_results.append(FittingResult(options=options,
-                                                  cost_func=cost_func,
-                                                  jac=jac,
-                                                  hess=hess,
-                                                  initial_params=[1, 2, 3],
-                                                  params=[1, 2, 3],
-                                                  acc=acc_results[j],
-                                                  runtime=runtime_results[j],
-                                                  software='s1',
-                                                  minimizer=minimizer))
-            results.extend(prob_results)
-        return results, acc_expected, runtime_expected
-
-=======
->>>>>>> 1f020807
     def test_correct_prepare_profile_data(self):
         """
         Test that prepare profile data gives the correct result
