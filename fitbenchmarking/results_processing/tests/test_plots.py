'''
Test plots
'''

import inspect
import os
import unittest
from tempfile import TemporaryDirectory

from fitbenchmarking import test_files
from fitbenchmarking.results_processing import plots
from fitbenchmarking.utils.checkpoint import Checkpoint
from fitbenchmarking.utils.exceptions import PlottingError
from fitbenchmarking.utils.options import Options


def load_mock_result():
    """
    Load a predictable result.

    :return: Manually generated results
    :rtype: FittingResult
    """
    options = Options()
    cp_dir = os.path.dirname(inspect.getfile(test_files))
    options.checkpoint_filename = os.path.join(cp_dir, 'checkpoint.json')

    cp = Checkpoint(options)
    results, _, _ = cp.load()

    return results['Fake_Test_Data'][0]


class PlotTests(unittest.TestCase):
    """
    Test the plot object is correct.
    """

    def setUp(self):
<<<<<<< HEAD
        self.opts = Options()
        self.opts.use_errors = True

        self.prob = FittingProblem(self.opts)
        self.prob.data_x = np.array([1, 2, 4, 3, 5])
        self.prob.sorted_index = np.array([0, 1, 3, 2, 4])
        self.prob.data_y = np.array([4, 3, 5, 2, 1])
        self.prob.data_e = np.array([0.5, 0.2, 0.3, 0.1, 0.4])
        self.prob.starting_values = [{'p': 1.8}]
        self.prob.name = 'full name'

        def tmp(p, x=None, y=None):
            if x is None:
                x = self.prob.data_x
            if y is None:
                y = self.prob.data_y
            return p + y * x + y
        self.prob.eval_model = tmp
        cost_func = NLLSCostFunc(self.prob)
        jac = 'j1'
        self.fr = FittingResult(options=self.opts,
                                cost_func=cost_func,
                                jac=jac,
                                hess=None,
                                acc=1.0,
                                initial_params=[1.8],
                                params=[1.2],
                                runtime=2.0,
                                software='s1',
                                minimizer='fit',
                                error_flag=1)
=======
        self.fr = load_mock_result()
>>>>>>> 1f020807

        self.opts = Options()
        self.opts.use_errors = True
        # pylint: disable=consider-using-with
        self.dir = TemporaryDirectory()
        # pylint: enable=consider-using-with
        self.plot = plots.Plot(best_result=self.fr,
                               options=self.opts,
                               figures_dir=self.dir.name)

    def test_init_creates_line(self):
        """
        Tests that init puts a single line in the plot.
        """
        lines = self.plot.ax.get_lines()
        self.assertEqual(len(lines), 1)

    def test_plot_data_creates_line(self):
        """
        Test that plotting a line when line_plot is None creates a new line.
        """
        self.plot.line_plot = None
        lines = self.plot.ax.get_lines()
        lines_before = len(lines)
        self.plot.plot_data(False, self.plot.ini_guess_plot_options)
        lines = self.plot.ax.get_lines()
        self.assertEqual(lines_before + 1, len(lines))

    def test_plot_data_updates_line(self):
        """
        Tests that plotting when line_plot is not None updates the line.
        """
        self.plot.plot_data(False,
                            self.plot.ini_guess_plot_options,
                            [1, 2, 3],
                            [2, 3, 1])
        lines = self.plot.ax.get_lines()
        lines_before = len(lines)
        self.plot.plot_data(False, self.plot.ini_guess_plot_options)
        lines = self.plot.ax.get_lines()
        self.assertEqual(lines_before, len(lines))

    def test_plot_initial_guess_create_files(self):
        """
        Test that initial plot creates a file.
        """
        file_name = self.plot.plot_initial_guess()

        self.assertEqual(file_name, 'start_for_prob_0.png')
        path = os.path.join(self.dir.name, file_name)
        self.assertTrue(os.path.exists(path))

    def test_plot_best_create_files(self):
        """
        Test that best plot creates a file.
        """
        file_name = self.plot.plot_best(self.fr)

        self.assertEqual(file_name,
                         'm10_[s1]_jj0_fit_for_cf1_prob_0.png')
        path = os.path.join(self.dir.name, file_name)
        self.assertTrue(os.path.exists(path))

    def test_plot_fit_create_files(self):
        """
        Test that fit plot creates a file.
        """
        file_name = self.plot.plot_fit(self.fr)

        self.assertEqual(file_name,
                         'm10_[s1]_jj0_fit_for_cf1_prob_0.png')
        path = os.path.join(self.dir.name, file_name)
        self.assertTrue(os.path.exists(path))

    def test_multivariate_plot(self):
        """
        Test that the plotting fails gracefully for multivariate problems.
        """
        self.fr.multivariate = True

        with self.assertRaises(PlottingError):
            self.plot = plots.Plot(best_result=self.fr,
                                   options=self.opts,
                                   figures_dir=self.dir.name)


if __name__ == "__main__":
    unittest.main()<|MERGE_RESOLUTION|>--- conflicted
+++ resolved
@@ -37,41 +37,7 @@
     """
 
     def setUp(self):
-<<<<<<< HEAD
-        self.opts = Options()
-        self.opts.use_errors = True
-
-        self.prob = FittingProblem(self.opts)
-        self.prob.data_x = np.array([1, 2, 4, 3, 5])
-        self.prob.sorted_index = np.array([0, 1, 3, 2, 4])
-        self.prob.data_y = np.array([4, 3, 5, 2, 1])
-        self.prob.data_e = np.array([0.5, 0.2, 0.3, 0.1, 0.4])
-        self.prob.starting_values = [{'p': 1.8}]
-        self.prob.name = 'full name'
-
-        def tmp(p, x=None, y=None):
-            if x is None:
-                x = self.prob.data_x
-            if y is None:
-                y = self.prob.data_y
-            return p + y * x + y
-        self.prob.eval_model = tmp
-        cost_func = NLLSCostFunc(self.prob)
-        jac = 'j1'
-        self.fr = FittingResult(options=self.opts,
-                                cost_func=cost_func,
-                                jac=jac,
-                                hess=None,
-                                acc=1.0,
-                                initial_params=[1.8],
-                                params=[1.2],
-                                runtime=2.0,
-                                software='s1',
-                                minimizer='fit',
-                                error_flag=1)
-=======
         self.fr = load_mock_result()
->>>>>>> 1f020807
 
         self.opts = Options()
         self.opts.use_errors = True
