'''
Test plots
'''
<<<<<<< HEAD
from __future__ import absolute_import, division, print_function
=======
>>>>>>> 2c924377

import inspect
import os
import unittest
<<<<<<< HEAD

try:
    from tempfile import TemporaryDirectory
except ImportError:
    from backports.tempfile import TemporaryDirectory
=======
from tempfile import TemporaryDirectory
import numpy as np
>>>>>>> 2c924377

from fitbenchmarking import test_files
from fitbenchmarking.results_processing import plots
from fitbenchmarking.utils.checkpoint import Checkpoint
from fitbenchmarking.utils.exceptions import PlottingError
from fitbenchmarking.utils.options import Options


def load_mock_result():
    """
    Load a predictable result.

    :return: Manually generated results
    :rtype: FittingResult
    """
    options = Options()
    cp_dir = os.path.dirname(inspect.getfile(test_files))
    options.checkpoint_filename = os.path.join(cp_dir, 'checkpoint.json')

    cp = Checkpoint(options)
    results, _, _ = cp.load()

    return results['Fake_Test_Data'][0]


class PlotTests(unittest.TestCase):
    """
    Test the plot object is correct.
    """

    def setUp(self):
        self.opts = Options()

<<<<<<< HEAD
        self.fr = load_mock_result()

=======
        self.opts = Options()
        self.opts.use_errors = True
        # pylint: disable=consider-using-with
>>>>>>> 2c924377
        self.dir = TemporaryDirectory()
        # pylint: enable=consider-using-with
        self.plot = plots.Plot(best_result=self.fr,
                               options=self.opts,
                               figures_dir=self.dir.name)

    def test_init_creates_line(self):
        """
        Tests that init puts a single line in the plot.
        """
        lines = self.plot.ax.get_lines()
        self.assertEqual(len(lines), 1)

    def test_plot_data_creates_line(self):
        """
        Test that plotting a line when line_plot is None creates a new line.
        """
        self.plot.line_plot = None
        lines = self.plot.ax.get_lines()
        lines_before = len(lines)
        self.plot.plot_data(False, self.plot.ini_guess_plot_options)
        lines = self.plot.ax.get_lines()
        self.assertEqual(lines_before + 1, len(lines))

    def test_plot_data_updates_line(self):
        """
        Tests that plotting when line_plot is not None updates the line.
        """
        self.plot.plot_data(False,
                            self.plot.ini_guess_plot_options,
                            [1, 2, 3],
                            [2, 3, 1])
        lines = self.plot.ax.get_lines()
        lines_before = len(lines)
        self.plot.plot_data(False, self.plot.ini_guess_plot_options)
        lines = self.plot.ax.get_lines()
        self.assertEqual(lines_before, len(lines))

    def test_plot_initial_guess_create_files(self):
        """
        Test that initial plot creates a file.
        """
        file_name = self.plot.plot_initial_guess()

        self.assertEqual(file_name, 'start_for_prob_0.png')
        path = os.path.join(self.dir.name, file_name)
        self.assertTrue(os.path.exists(path))

    def test_plot_best_create_files(self):
        """
        Test that best plot creates a file.
        """
        file_name = self.plot.plot_best(self.fr)

        self.assertEqual(file_name,
                         'm10_[s1]_jj0_fit_for_cf1_prob_0.png')
        path = os.path.join(self.dir.name, file_name)
        self.assertTrue(os.path.exists(path))

    def test_plot_fit_create_files(self):
        """
        Test that fit plot creates a file.
        """
        file_name = self.plot.plot_fit(self.fr)

        self.assertEqual(file_name,
                         'm10_[s1]_jj0_fit_for_cf1_prob_0.png')
        path = os.path.join(self.dir.name, file_name)
        self.assertTrue(os.path.exists(path))

    def test_multivariate_plot(self):
        """
        Test that the plotting fails gracefully for multivariate problems.
        """
        self.fr.multivariate = True

        with self.assertRaises(PlottingError):
            self.plot = plots.Plot(best_result=self.fr,
                                   options=self.opts,
                                   figures_dir=self.dir.name)


if __name__ == "__main__":
    unittest.main()<|MERGE_RESOLUTION|>--- conflicted
+++ resolved
@@ -1,24 +1,11 @@
 '''
 Test plots
 '''
-<<<<<<< HEAD
-from __future__ import absolute_import, division, print_function
-=======
->>>>>>> 2c924377
 
 import inspect
 import os
 import unittest
-<<<<<<< HEAD
-
-try:
-    from tempfile import TemporaryDirectory
-except ImportError:
-    from backports.tempfile import TemporaryDirectory
-=======
 from tempfile import TemporaryDirectory
-import numpy as np
->>>>>>> 2c924377
 
 from fitbenchmarking import test_files
 from fitbenchmarking.results_processing import plots
@@ -50,16 +37,11 @@
     """
 
     def setUp(self):
-        self.opts = Options()
-
-<<<<<<< HEAD
         self.fr = load_mock_result()
 
-=======
         self.opts = Options()
         self.opts.use_errors = True
         # pylint: disable=consider-using-with
->>>>>>> 2c924377
         self.dir = TemporaryDirectory()
         # pylint: enable=consider-using-with
         self.plot = plots.Plot(best_result=self.fr,
