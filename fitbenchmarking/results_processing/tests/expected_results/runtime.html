--- conflicted
+++ resolved
@@ -15,11 +15,7 @@
             background-color:  #b30000;
         }    #T_318813e0_7fe8_11ea_870a_fb713d9c56e2row1_col3 {
             background-color:  #b30000;
-<<<<<<< HEAD
-        }</style><table id="T_318813e0_7fe8_11ea_870a_fb713d9c56e2" ><thead>    <tr>        <th class="blank level0" ></th>        <th class="col_heading level0 col0" colspan=4><a href="https://fitbenchmarking.readthedocs.io/en/latest/concept/how/Minimizers.html#scipy" target="_blank">scipy</a></th>    </tr>    <tr>        <th class="blank level1" ></th>        <th class="col_heading level1 col0" >lm-scipy-no-jac</th>        <th class="col_heading level1 col1" >lm-scipy</th>        <th class="col_heading level1 col2" >trf</th>        <th class="col_heading level1 col3" >dogbox</th>    </tr></thead><tbody>
-=======
-        }</style><table id="T_318813e0_7fe8_11ea_870a_fb713d9c56e2" ><thead>    <tr>        <th class="blank level0" ></th>        <th class="col_heading level0 col0" colspan=4>scipy_ls</th>    </tr>    <tr>        <th class="blank level1" ></th>        <th class="col_heading level1 col0" >lm-scipy-no-jac</th>        <th class="col_heading level1 col1" >lm-scipy</th>        <th class="col_heading level1 col2" >trf</th>        <th class="col_heading level1 col3" >dogbox</th>    </tr></thead><tbody>
->>>>>>> 5d00e88f
+        }</style><table id="T_318813e0_7fe8_11ea_870a_fb713d9c56e2" ><thead>    <tr>        <th class="blank level0" ></th>        <th class="col_heading level0 col0" colspan=4><a href="https://fitbenchmarking.readthedocs.io/en/latest/concept/how/Minimizers.html#scipy_ls" target="_blank">scipy_ls</a></th>    </tr>    <tr>        <th class="blank level1" ></th>        <th class="col_heading level1 col0" >lm-scipy-no-jac</th>        <th class="col_heading level1 col1" >lm-scipy</th>        <th class="col_heading level1 col2" >trf</th>        <th class="col_heading level1 col3" >dogbox</th>    </tr></thead><tbody>
                 <tr>
                         <th id="T_318813e0_7fe8_11ea_870a_fb713d9c56e2level0_row0" class="row_heading level0 row0" ><a href="../link1">prob_0</a></th>
                         <td id="T_318813e0_7fe8_11ea_870a_fb713d9c56e2row0_col0" class="data row0 col0" ><a href="../link1">0.01 (238.1)<sup>1</sup></a></td>
