--- conflicted
+++ resolved
@@ -266,11 +266,7 @@
         """
         create_results_tables(options=self.options,
                               results=self.results,
-<<<<<<< HEAD
                               best_results=self.best_results,
-                              group_name=self.group_name,
-=======
->>>>>>> c20ff055
                               group_dir=self.group_dir,
                               fig_dir=self.fig_dir,
                               pp_locations=["pp_1", "pp_2"],
@@ -279,12 +275,7 @@
         for suffix in SORTED_TABLE_NAMES:
 
             for table_type in ['html', 'txt']:
-<<<<<<< HEAD
-                table_name = f'{self.group_name}_{suffix}_table.{table_type}'
-=======
-                table_name = f"{suffix}_{self.options.cost_func_type}" \
-                             f"_table.{table_type}"
->>>>>>> c20ff055
+                table_name = f'{suffix}_table.{table_type}'
                 file_name = os.path.join(self.group_dir, table_name)
                 self.assertTrue(os.path.isfile(file_name),
                                 f"Could not find {file_name}")
