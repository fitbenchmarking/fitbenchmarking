"""
Table tests
"""

import inspect
import os
import shutil
import unittest
from inspect import getfile

import fitbenchmarking
from fitbenchmarking import test_files
from fitbenchmarking.core.results_output import preprocess_data
from fitbenchmarking.results_processing.tables import (SORTED_TABLE_NAMES,
                                                       create_results_tables,
                                                       generate_table)
from fitbenchmarking.utils.checkpoint import Checkpoint
from fitbenchmarking.utils.options import Options


def load_mock_results():
    """
    Load a predictable results set.

    :return: Manually generated results
    :rtype: list[FittingResult]
    """
    options = Options()
    cp_dir = os.path.dirname(inspect.getfile(test_files))
    options.checkpoint_filename = os.path.join(cp_dir, 'checkpoint.json')

    cp = Checkpoint(options)
    results, _, _ = cp.load()
    results = results['Fake_Test_Data']
    for i, r in enumerate(results):
        r.fitting_report_link = f'link{i}'
        r.problem_summary_page_link = 'link0'

<<<<<<< HEAD
    :return: best results calculated using the chi_sq value, list of results
             and the options
    :rtype: tuple(list of best results,
                  list of list fitting results,
                  Options object)
    """
    software = 'scipy_ls'
    options = Options()
    options.software = [software]
    num_min = len(options.minimizers[options.software[0]])
    data_x = np.array([[1, 4, 5], [2, 1, 5]])
    data_y = np.array([[1, 2, 1], [2, 2, 2]])
    data_e = np.array([[1, 1, 1], [1, 2, 1]])
    func = [fitting_function_1, fitting_function_2]
    problems = [FittingProblem(options), FittingProblem(options)]

    params_in = [[[.3, .11], [.04, 2], [3, 1], [5, 0]],
                 [[4, 2], [3, .006], [.3, 10], [9, 0]]]

    starting_values = [{"a": .3, "b": .11}, {"a": 0, "b": 0}]
    error_in = [[1, 0, 2, 0],
                [0, 1, 3, 1]]
    link_in = [['link1', 'link2', 'link3', 'link4'],
               ['link5', 'link6', 'link7', 'link8']]
    acc_in = [[1, 5, 2, 1.54],
              [7, 3, 5, 1]]
    runtime_in = [[1e-2, 2.2e-3, 4.2e-5, 9.8e-1],
                  [3.0e-10, 5.0e-14, 1e-7, 4.3e-12]]

    results_out = []
    for i, p in enumerate(problems):
        p.data_x = data_x[i]
        p.data_y = data_y[i]
        p.data_e = data_e[i]
        p.function = func[i]
        p.name = f"prob_{i}"
        results = []
        for j in range(num_min):
            p.starting_values = starting_values
            cost_func = WeightedNLLSCostFunc(p)
            jac = DefaultJac(p)
            cost_func.jacobian = jac
            hess = None
            r = FittingResult(options=options,
                              cost_func=cost_func,
                              jac=jac.name(),
                              hess=hess,
                              initial_params=starting_values,
                              params=params_in[i][j],
                              name=p.name,
                              acc=acc_in[i][j],
                              runtime=runtime_in[i][j],
                              software=software,
                              minimizer=options.minimizers[software][j],
                              error_flag=error_in[i][j],
                              algorithm_type='all, ls',
                              )
            r.fitting_report_link = link_in[i][j]
            r.problem_summary_page_link = 'link0'
            results.append(r)
        results_out.extend(results)
    best_results, results_out = preprocess_data(results_out)
    return best_results, results_out, options
=======
    return results
>>>>>>> 1f020807


class GenerateTableTests(unittest.TestCase):
    """
    Class that tests the generate_table function within
    fitbenchmarking.results_processing.tables
    """

    def setUp(self):
        """
        Setup up method for test
        """
        results = load_mock_results()
        self.best_results, self.results = preprocess_data(results)

        self.options = Options()
        root = os.path.dirname(getfile(fitbenchmarking))

        self.expected_results_dir = os.path.join(root, 'results_processing',
                                                 'tests', 'expected_results')

        self.fig_dir = os.path.join(root, 'results_processing',
                                    'tests', 'figures')
        os.mkdir(self.fig_dir)

    def tearDown(self):
        """
        Deletes temporary folder and results produced
        """
        if os.path.exists(self.fig_dir):
            shutil.rmtree(self.fig_dir)

    def test_tables_correct(self):
        """
        Test that the tables are equal to the expected output stored in
        fitbenchmarking/results_processing/tests/expected_results
        """
        for suffix in SORTED_TABLE_NAMES:
            _, html, csv_table, _ = generate_table(
                results=self.results,
                best_results=self.best_results,
                options=self.options,
                group_dir="group_dir",
                fig_dir=self.fig_dir,
                pp_locations=["pp_1", "pp_2"],
                table_name="table_name",
                suffix=suffix)
            html_table_name = os.path.join(self.expected_results_dir,
                                           f"{suffix}.html")
            csv_table_name = os.path.join(self.expected_results_dir,
                                          f"{suffix}.csv")
            for f, t in zip([html_table_name, csv_table_name],
                            [html["table"], csv_table]):
                self.compare_files(f, t)

    def test_dropdown_html_correct(self):
        """
        Test that the HTML for dropdown menus used for hiding/showing
        table rows and columns is generated as expected.
        """
        _, html, _, _ = generate_table(
            results=self.results,
            best_results=self.best_results,
            options=self.options,
            group_dir="group_dir",
            fig_dir=self.fig_dir,
            pp_locations=["pp_1", "pp_2"],
            table_name="table_name",
            suffix="compare")

        expected_problem_dropdown = os.path.join(self.expected_results_dir,
                                                 "problem_dropdown.html")
        expected_minimizer_dropdown = os.path.join(self.expected_results_dir,
                                                   "minimizer_dropdown.html")

        for expected_file, dropdown_name in zip(
                [expected_problem_dropdown, expected_minimizer_dropdown],
                ["problem_dropdown", "minim_dropdown"]):
            self.compare_files(expected_file, html[dropdown_name])

    def compare_files(self, expected, achieved):
        """
        Compares two files line by line

        :param expected: imported HTML output from expected results in
                         fitbenchmarking/results_processing/tests/
                         expected_results
        :type expected: str
        :param achieved: HTML generated using generate_table in
                         fitbenchmarking.results_processing.tables
        :type achieved: str
        """
        with open(expected, 'r', encoding='utf-8') as f:
            exp_lines = f.readlines()

        diff = []
        for i, (act_line, exp_line) in enumerate(
                zip(achieved.splitlines(), exp_lines)):
            exp_line = '' if exp_line is None else exp_line.strip('\n')
            act_line = '' if act_line is None else act_line.strip('\n')
            # to pass on windows need to first do this before comparing
            act_line = act_line.replace('href=\"..\\', 'href=\"../')
            if act_line != exp_line:
                diff.append([i, exp_line, act_line])
        if diff != []:
            print(f"Comparing against {expected}\n"
                  + "\n".join([f'== Line {change[0]} ==\n'
                               f'Expected :{change[1]}\n'
                               f'Actual   :{change[2]}'
                               for change in diff]))
            print("\n==\n")
            print("Output generated (also saved as actual.out):")
            print(achieved)
            with open("actual.out", "w") as outfile:
                outfile.write(achieved)
        self.assertListEqual([], diff)


class CreateResultsTableTests(unittest.TestCase):
    """
    Class that tests the generate_table function within
    fitbenchmarking.results_processing.create_results_tables
    """

    def setUp(self):
        """
        Setup up method for test
        """
        results = load_mock_results()
        self.best_results, self.results = preprocess_data(results)

        self.options = Options()
        root = os.path.dirname(getfile(fitbenchmarking))

        self.group_dir = os.path.join(root, 'results_processing',
                                      'tests', 'results')
        os.mkdir(self.group_dir)

        self.fig_dir = os.path.join(root, 'results_processing',
                                    'tests', 'figures')
        os.mkdir(self.fig_dir)

        self.group_name = 'test_name'

    def tearDown(self):
        """
        Deletes temporary folder and results produced
        """
        if os.path.exists(self.group_dir):
            shutil.rmtree(self.group_dir)

        if os.path.exists(self.fig_dir):
            shutil.rmtree(self.fig_dir)

    def test_generate_table_page(self):
        """
        Checks to see whether files with the correct name are produced.
        """
        create_results_tables(options=self.options,
                              results=self.results,
                              best_results=self.best_results,
                              group_dir=self.group_dir,
                              fig_dir=self.fig_dir,
                              pp_locations=["pp_1", "pp_2"],
                              failed_problems=[],
                              unselected_minimzers={'min1': []})
        for suffix in SORTED_TABLE_NAMES:

            for table_type in ['html', 'csv']:
                table_name = f'{suffix}_table.{table_type}'
                file_name = os.path.join(self.group_dir, table_name)
                self.assertTrue(os.path.isfile(file_name),
                                f"Could not find {file_name}")


if __name__ == "__main__":
    unittest.main()<|MERGE_RESOLUTION|>--- conflicted
+++ resolved
@@ -36,73 +36,7 @@
         r.fitting_report_link = f'link{i}'
         r.problem_summary_page_link = 'link0'
 
-<<<<<<< HEAD
-    :return: best results calculated using the chi_sq value, list of results
-             and the options
-    :rtype: tuple(list of best results,
-                  list of list fitting results,
-                  Options object)
-    """
-    software = 'scipy_ls'
-    options = Options()
-    options.software = [software]
-    num_min = len(options.minimizers[options.software[0]])
-    data_x = np.array([[1, 4, 5], [2, 1, 5]])
-    data_y = np.array([[1, 2, 1], [2, 2, 2]])
-    data_e = np.array([[1, 1, 1], [1, 2, 1]])
-    func = [fitting_function_1, fitting_function_2]
-    problems = [FittingProblem(options), FittingProblem(options)]
-
-    params_in = [[[.3, .11], [.04, 2], [3, 1], [5, 0]],
-                 [[4, 2], [3, .006], [.3, 10], [9, 0]]]
-
-    starting_values = [{"a": .3, "b": .11}, {"a": 0, "b": 0}]
-    error_in = [[1, 0, 2, 0],
-                [0, 1, 3, 1]]
-    link_in = [['link1', 'link2', 'link3', 'link4'],
-               ['link5', 'link6', 'link7', 'link8']]
-    acc_in = [[1, 5, 2, 1.54],
-              [7, 3, 5, 1]]
-    runtime_in = [[1e-2, 2.2e-3, 4.2e-5, 9.8e-1],
-                  [3.0e-10, 5.0e-14, 1e-7, 4.3e-12]]
-
-    results_out = []
-    for i, p in enumerate(problems):
-        p.data_x = data_x[i]
-        p.data_y = data_y[i]
-        p.data_e = data_e[i]
-        p.function = func[i]
-        p.name = f"prob_{i}"
-        results = []
-        for j in range(num_min):
-            p.starting_values = starting_values
-            cost_func = WeightedNLLSCostFunc(p)
-            jac = DefaultJac(p)
-            cost_func.jacobian = jac
-            hess = None
-            r = FittingResult(options=options,
-                              cost_func=cost_func,
-                              jac=jac.name(),
-                              hess=hess,
-                              initial_params=starting_values,
-                              params=params_in[i][j],
-                              name=p.name,
-                              acc=acc_in[i][j],
-                              runtime=runtime_in[i][j],
-                              software=software,
-                              minimizer=options.minimizers[software][j],
-                              error_flag=error_in[i][j],
-                              algorithm_type='all, ls',
-                              )
-            r.fitting_report_link = link_in[i][j]
-            r.problem_summary_page_link = 'link0'
-            results.append(r)
-        results_out.extend(results)
-    best_results, results_out = preprocess_data(results_out)
-    return best_results, results_out, options
-=======
     return results
->>>>>>> 1f020807
 
 
 class GenerateTableTests(unittest.TestCase):
