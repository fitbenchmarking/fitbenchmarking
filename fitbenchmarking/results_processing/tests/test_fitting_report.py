--- conflicted
+++ resolved
@@ -39,28 +39,6 @@
     def setUp(self):
         self.results = load_mock_results()
         self.options = Options()
-<<<<<<< HEAD
-        cost_func = []
-        for i in range(5):
-            problem = FittingProblem(self.options)
-            problem.name = f'prob {i}'
-            problem.starting_values = [{'x': 1}]
-            cost_func.append(NLLSCostFunc(problem))
-
-        minimizers = ['min_a', 'min_b', 'min_c']
-        self.results = [FittingResult(options=self.options,
-                                      cost_func=c,
-                                      jac='j1',
-                                      hess=None,
-                                      initial_params=[],
-                                      params=[],
-                                      minimizer=m,
-                                      acc=1.0001,
-                                      runtime=2.0002)
-                        for m in minimizers
-                        for c in cost_func]
-=======
->>>>>>> 1f020807
 
         root = os.path.dirname(inspect.getfile(fitbenchmarking))
         # pylint: disable=consider-using-with
@@ -91,28 +69,7 @@
 
     def setUp(self):
         self.options = Options()
-<<<<<<< HEAD
-        problem = FittingProblem(self.options)
-        problem.name = 'prob a'
-        problem.equation = 'equation!'
-        problem.starting_values = [{'x': 1}]
-
-        minimizer = 'min_a'
-        cost_func = NLLSCostFunc(problem)
-        jac = 'j1'
-        self.result = FittingResult(options=self.options,
-                                    cost_func=cost_func,
-                                    jac=jac,
-                                    hess=None,
-                                    initial_params=[],
-                                    params=[],
-                                    software='s1',
-                                    minimizer=minimizer,
-                                    acc=1.0001,
-                                    runtime=2.0002)
-=======
         self.result = load_mock_results()[0]
->>>>>>> 1f020807
 
         root = os.path.dirname(inspect.getfile(fitbenchmarking))
         # pylint: disable=consider-using-with
