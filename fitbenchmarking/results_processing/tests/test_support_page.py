'''
Test support page
'''
from __future__ import (absolute_import, division, print_function)

import inspect
import os
try:
    from tempfile import TemporaryDirectory
except ImportError:
    from backports.tempfile import TemporaryDirectory
import unittest

import fitbenchmarking
from fitbenchmarking.cost_func.nlls_cost_func import NLLSCostFunc
from fitbenchmarking.parsing.fitting_problem import FittingProblem
from fitbenchmarking.jacobian.scipy_jacobian import Scipy
from fitbenchmarking.results_processing import support_page
from fitbenchmarking.utils.fitbm_result import FittingResult
from fitbenchmarking.utils.options import Options


class CreateTests(unittest.TestCase):
    '''
    Create tests for support page
    '''

    def setUp(self):
        self.options = Options()
        cost_func = []
        for i in range(5):
            problem = FittingProblem(self.options)
            problem.name = 'prob {}'.format(i)
            problem.starting_values = [{'x': 1}]
            cost_func.append(NLLSCostFunc(problem))

        minimizers = ['min_a', 'min_b', 'min_c']
        self.results = [FittingResult(options=self.options,
                                      cost_func=c,
                                      jac=Scipy(c),
                                      hess=None,
                                      initial_params=[],
                                      params=[],
                                      minimizer=m)
                        for m in minimizers
                        for c in cost_func]

        root = os.path.dirname(inspect.getfile(fitbenchmarking))
        self.dir = TemporaryDirectory(dir=root)

    def test_create_unique_files(self):
        """
        Tests that the create function creates a set of unique files.
        """
<<<<<<< HEAD
        support_page.create(results=self.results,
                            group_name='test_group',
=======
        support_page.create(results_per_test=self.results,
>>>>>>> c20ff055
                            support_pages_dir=self.dir.name,
                            options=self.options)

        file_names = sorted([r.support_page_link
                             for r in self.results])

        unique_names = sorted(list(set(file_names)))

        self.assertListEqual(unique_names, file_names)


class CreateProbGroupTests(unittest.TestCase):
    """
    Tests that the correct files are created by group tests.
    Does not test the content of the file currently.
    """

    def setUp(self):
        self.options = Options()
        problem = FittingProblem(self.options)
        problem.name = 'prob a'
        problem.equation = 'equation!'
        problem.starting_values = [{'x': 1}]

        minimizer = 'min_a'
        cost_func = NLLSCostFunc(problem)
        jac = Scipy(cost_func)
        jac.method = "2-point"
        self.result = FittingResult(options=self.options,
                                    cost_func=cost_func,
                                    jac=jac,
                                    hess=None,
                                    initial_params=[],
                                    params=[],
                                    minimizer=minimizer)

        root = os.path.dirname(inspect.getfile(fitbenchmarking))
        self.dir = TemporaryDirectory(dir=root)

    def test_create_files(self):
        """
        Tests that files are created for each result.
        """
<<<<<<< HEAD
        support_page.create_prob_group(result=self.result,
                                       group_name='test_group',
=======
        support_page.create_prob_group(prob_results=self.results,
>>>>>>> c20ff055
                                       support_pages_dir=self.dir.name,
                                       options=self.options)
        self.assertTrue(os.path.exists(self.result.support_page_link))

    def test_file_name(self):
        """
        Tests that the filenames are in the expected form.
        """
<<<<<<< HEAD
        support_page.create_prob_group(result=self.result,
                                       group_name='test_group',
                                       support_pages_dir=self.dir.name,
                                       options=self.options)
        file_name = self.result.support_page_link
        expected = os.path.join(os.path.relpath(self.dir.name),
                                'test_group_prob_a_nllscostfunc_min_a.html')
=======
        support_page.create_prob_group(prob_results=self.results,
                                       support_pages_dir=self.dir.name,
                                       options=self.options)
        file_names = [r.support_page_link for r in self.results]
        expected = [os.path.join(os.path.relpath(self.dir.name), f)
                    for f in ['prob_a_min_a.html',
                              'prob_a_min_b.html',
                              'prob_a_min_c.html']]
>>>>>>> c20ff055

        self.assertEqual(file_name, expected)


class GetFigurePathsTests(unittest.TestCase):
    """
    Tests the very simple get_figure_paths function
    """

    def setUp(self):
        self.options = Options()
        problem = FittingProblem(self.options)
        problem.name = 'prob a'
        problem.equation = 'equation!'
        problem.starting_values = [{'x': 1}]
        cost_func = NLLSCostFunc(problem)
        jac = Scipy(cost_func)
        jac.method = "2-point"
        self.result = FittingResult(options=self.options,
                                    cost_func=cost_func,
                                    jac=jac,
                                    hess=None,
                                    initial_params=[],
                                    params=[],
                                    minimizer='test')

    def test_with_links(self):
        """
        Tests that the returned links are correct when links are passed in.
        """
        self.result.figure_link = 'some_link'
        self.result.start_figure_link = 'other_link'
        figure_link, start_link = support_page.get_figure_paths(self.result)
        self.assertEqual(figure_link, os.path.join('figures', 'some_link'))
        self.assertEqual(start_link, os.path.join('figures', 'other_link'))

    def test_no_links(self):
        """
        Tests that links are not changed if an empty string is given.
        """
        self.result.figure_link = ''
        self.result.start_figure_link = ''
        figure_link, start_link = support_page.get_figure_paths(self.result)
        self.assertEqual(figure_link, '')
        self.assertEqual(start_link, '')


if __name__ == "__main__":
    unittest.main()<|MERGE_RESOLUTION|>--- conflicted
+++ resolved
@@ -52,12 +52,7 @@
         """
         Tests that the create function creates a set of unique files.
         """
-<<<<<<< HEAD
         support_page.create(results=self.results,
-                            group_name='test_group',
-=======
-        support_page.create(results_per_test=self.results,
->>>>>>> c20ff055
                             support_pages_dir=self.dir.name,
                             options=self.options)
 
@@ -101,12 +96,7 @@
         """
         Tests that files are created for each result.
         """
-<<<<<<< HEAD
         support_page.create_prob_group(result=self.result,
-                                       group_name='test_group',
-=======
-        support_page.create_prob_group(prob_results=self.results,
->>>>>>> c20ff055
                                        support_pages_dir=self.dir.name,
                                        options=self.options)
         self.assertTrue(os.path.exists(self.result.support_page_link))
@@ -115,24 +105,12 @@
         """
         Tests that the filenames are in the expected form.
         """
-<<<<<<< HEAD
         support_page.create_prob_group(result=self.result,
-                                       group_name='test_group',
                                        support_pages_dir=self.dir.name,
                                        options=self.options)
         file_name = self.result.support_page_link
         expected = os.path.join(os.path.relpath(self.dir.name),
-                                'test_group_prob_a_nllscostfunc_min_a.html')
-=======
-        support_page.create_prob_group(prob_results=self.results,
-                                       support_pages_dir=self.dir.name,
-                                       options=self.options)
-        file_names = [r.support_page_link for r in self.results]
-        expected = [os.path.join(os.path.relpath(self.dir.name), f)
-                    for f in ['prob_a_min_a.html',
-                              'prob_a_min_b.html',
-                              'prob_a_min_c.html']]
->>>>>>> c20ff055
+                                'prob_a_nllscostfunc_min_a.html')
 
         self.assertEqual(file_name, expected)
 
