"""
Tests for the problem_summary_page python file.
"""

import inspect
import os
import shutil
from tempfile import TemporaryDirectory
from unittest import TestCase, main

from fitbenchmarking import test_files
from fitbenchmarking.core.results_output import preprocess_data
from fitbenchmarking.results_processing import problem_summary_page
from fitbenchmarking.utils.checkpoint import Checkpoint
from fitbenchmarking.utils.options import Options


def load_mock_results(additional_options=None):
    """
    Load a predictable results set.

    :param additional_options: Extra options to pass to options init
    :type additional_options: dict
    :return: Manually generated results
    :rtype: list[FittingResult]
    """
    options = Options(additional_options=additional_options)
    cp_dir = os.path.dirname(inspect.getfile(test_files))
    options.checkpoint_filename = os.path.join(cp_dir, 'checkpoint.json')

    cp = Checkpoint(options)
    results, _, _ = cp.load()

<<<<<<< HEAD
    results = []
    for i, _ in enumerate(problems):
        for j, cf in enumerate(cost_funcs[i]):
            for k, software in enumerate(softwares):
                for m, minim in enumerate(minimizers[k]):
                    jacs = jacobians[i] if minim != 's1m2' else [None]
                    for n, jac in enumerate(jacs):
                        results.append(FittingResult(
                            options=options,
                            cost_func=cf,
                            jac=jac,
                            hess=None,
                            initial_params=list(
                                cf.problem.starting_values[0].values()),
                            params=params[i][j][k][m][n],
                            acc=acc[i][j][k][m][n],
                            runtime=runtime[i][j][k][m][n],
                            software=software,
                            minimizer=minim,
                            error_flag=None if jac is not None else 4
                        ))

    return results, options
=======
    return results['Fake_Test_Data'], options
>>>>>>> 1f020807


class CreateTests(TestCase):
    """
    Tests for the create function.
    """

    def setUp(self):
        """
        Setup for create function tests
        """
        with TemporaryDirectory() as directory:
            self.temp_dir = directory
            self.supp_dir = os.path.join(self.temp_dir, 'support_pages')
            self.fig_dir = os.path.join(self.supp_dir, 'figures')
        os.makedirs(self.fig_dir)
        results, self.options = load_mock_results(
            {'results_dir': self.temp_dir})
        self.best_results, self.results = preprocess_data(results)

    def tearDown(self) -> None:
        """
        Tear down the test suite.
        """
        shutil.rmtree(self.temp_dir)

    def test_create_all_plots(self):
        """
        Check that a plot is created for each result set.
        """
        self.options.make_plots = True
        problem_summary_page.create(results=self.results,
                                    best_results=self.best_results,
                                    support_pages_dir=self.supp_dir,
                                    figures_dir=self.fig_dir,
                                    options=self.options)
        for k in self.results:
            expected_path = os.path.join(self.fig_dir,
                                         f'summary_plot_for_{k}.png')
            self.assertTrue(os.path.exists(expected_path))

    def test_create_no_plots(self):
        """
        Check that no plots are created if the option is off.
        """
        self.options.make_plots = False
        problem_summary_page.create(results=self.results,
                                    best_results=self.best_results,
                                    support_pages_dir=self.supp_dir,
                                    figures_dir=self.fig_dir,
                                    options=self.options)
        for k in self.results.keys():
            expected_path = os.path.join(self.fig_dir,
                                         f'summary_plot_for_{k}.png')
            self.assertFalse(os.path.exists(expected_path))

    def test_create_all_summary_pages(self):
        """
        Check that a summary page is created for each result set.
        """
        self.options.make_plots = False
        problem_summary_page.create(results=self.results,
                                    best_results=self.best_results,
                                    support_pages_dir=self.supp_dir,
                                    figures_dir=self.fig_dir,
                                    options=self.options)
        for v in self.best_results.values():
            example_result = list(v.values())[0]
            self.assertTrue(os.path.exists(
                example_result.problem_summary_page_link))


class CreateSummaryPageTests(TestCase):
    """
    Tests for the _create_summary_page function.
    """

    def setUp(self):
        """
        Setup tests for _create_summary_page
        """
        with TemporaryDirectory() as directory:
            self.temp_dir = directory
            self.supp_dir = os.path.join(self.temp_dir, 'support_pages')

        os.makedirs(self.supp_dir)
        results, self.options = load_mock_results(
            {'results_dir': self.temp_dir})

        best_results, results = preprocess_data(results)
        self.prob_name = list(results.keys())[0]
        self.results = results[self.prob_name]
        self.best_results = best_results[self.prob_name]
        cat_results = [(cf, r, 'Some text')
                       for cf, r in self.best_results.items()]
        # pylint: disable=protected-access
        problem_summary_page._create_summary_page(
            categorised_best_results=cat_results,
            summary_plot_path='plot_path',
            support_pages_dir=self.supp_dir,
            options=self.options)

    def tearDown(self) -> None:
        """
        Tear down the test suite.
        """
        shutil.rmtree(self.temp_dir)

    def test_create_summary_pages(self):
        """
        Check that a summary page is created for a problem set.
        """
        expected_path = os.path.join(self.supp_dir,
                                     f'{self.prob_name}_summary.html')
        self.assertTrue(os.path.exists(expected_path))

    def test_set_link_attribute(self):
        """
        Check that all results have a summary page added to the
        'problem_summary_page_link' attribute.
        """
        for result in self.best_results.values():
            self.assertNotEqual(result.problem_summary_page_link, '')


class GetFigurePathsTests(TestCase):
    """
    Tests the very simple get_figure_paths function
    """

    def setUp(self):
        results, self.options = load_mock_results()
        self.result = results[0]

    def test_with_links(self):
        """
        Tests that the returned links are correct when links are passed in.
        """
        self.result.figure_link = 'some_link'
        self.result.start_figure_link = 'other_link'
        # pylint: disable=protected-access
        figure_link, start_link = problem_summary_page._get_figure_paths(
            self.result)
        self.assertEqual(figure_link, os.path.join('figures', 'some_link'))
        self.assertEqual(start_link, os.path.join('figures', 'other_link'))

    def test_no_links(self):
        """
        Tests that links are not changed if an empty string is given.
        """
        self.result.figure_link = ''
        self.result.start_figure_link = ''
        # pylint: disable=protected-access
        figure_link, start_link = problem_summary_page._get_figure_paths(
            self.result)
        self.assertEqual(figure_link, '')
        self.assertEqual(start_link, '')


if __name__ == "__main__":
    main()<|MERGE_RESOLUTION|>--- conflicted
+++ resolved
@@ -31,33 +31,7 @@
     cp = Checkpoint(options)
     results, _, _ = cp.load()
 
-<<<<<<< HEAD
-    results = []
-    for i, _ in enumerate(problems):
-        for j, cf in enumerate(cost_funcs[i]):
-            for k, software in enumerate(softwares):
-                for m, minim in enumerate(minimizers[k]):
-                    jacs = jacobians[i] if minim != 's1m2' else [None]
-                    for n, jac in enumerate(jacs):
-                        results.append(FittingResult(
-                            options=options,
-                            cost_func=cf,
-                            jac=jac,
-                            hess=None,
-                            initial_params=list(
-                                cf.problem.starting_values[0].values()),
-                            params=params[i][j][k][m][n],
-                            acc=acc[i][j][k][m][n],
-                            runtime=runtime[i][j][k][m][n],
-                            software=software,
-                            minimizer=minim,
-                            error_flag=None if jac is not None else 4
-                        ))
-
-    return results, options
-=======
     return results['Fake_Test_Data'], options
->>>>>>> 1f020807
 
 
 class CreateTests(TestCase):
