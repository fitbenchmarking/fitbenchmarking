"""
compare table
"""
import os

from fitbenchmarking.results_processing.base_table import Table


class CompareTable(Table):
    """

    The combined results show the accuracy in the first line of the cell and
    the runtime on the second line of the cell.

    """

    def __init__(self, results, best_results, options, group_dir, pp_locations,
                 table_name):
        """
        Initialise the compare table which shows both accuracy and runtime
        results

        :param results: Results grouped by row and category (for colouring)
        :type results:
            dict[str, dict[str, list[utils.fitbm_result.FittingResult]]]
        :param best_results: The best results from each row/category
        :type best_results:
            dict[str, dict[str, utils.fitbm_result.FittingResult]],
        :param options: Options used in fitting
        :type options: utils.options.Options
        :param group_dir: path to the directory where group results should be
                          stored
        :type group_dir: str
        :param pp_locations: tuple containing the locations of the
                             performance profiles (acc then runtime)
        :type pp_locations: tuple(str,str)
        :param table_name: Name of the table
        :type table_name: str
        """
        super().__init__(results, best_results, options, group_dir,
                         pp_locations, table_name)
        self.name = 'compare'
        self.has_pp = True
        self.pp_filenames = \
            [os.path.relpath(pp, group_dir) for pp in pp_locations]

        self.colour_template = \
            'background-image: linear-gradient({0},{0},{1},{1})'

        self.cbar_title = "Problem-Specific Cell Shading:\n"\
                          "Top Colour - Relative Accuracy\n"\
                          "Bottom Colour - Relative Runtime\n"

    def get_value(self, result):
        """
        Gets the main value to be reported in the tables for a given result

        Note that the first value (relative chi_sq) will be used in the default
        colour handling.

        :param result: The result to generate the values for.
        :type result: FittingResult

        :return: The normalised chi sq and runtime with respect to the smallest
                 chi_sq and runtime respectively as well as the absolute values
                 for both chi_sq and runtime for the result.
                 [[acc_rel, runtime_rel], [acc_abs, runtime_abs]]
        :rtype: list[list[float]]
        """
        acc_rel = result.norm_acc
<<<<<<< HEAD
        acc_abs = result.acc
=======
        acc_abs = result.accuracy
>>>>>>> 1f020807

        runtime_rel = result.norm_runtime
        runtime_abs = result.mean_runtime

        return [[acc_rel, runtime_rel],
                [acc_abs, runtime_abs]]

    def display_str(self, value):
        """
        Combine the accuracy and runtime values into a string representation.

        :param value: Relative and absolute values for accuracy and runtime
                      [[acc_rel, runtime_rel], [acc_abs, runtime_abs]]
        :type value: list[list[float]]

        :return: string representation of the value for display in the table.
        :rtype: str
        """
        (acc_rel, runtime_rel), (acc_abs, runtime_abs) = value
        comp_mode = self.options.comparison_mode
        result_template = self.output_string_type[self.options.comparison_mode]

        if comp_mode == "abs":
            return result_template.format(acc_abs) + '<br>' + \
                result_template.format(runtime_abs)
        if comp_mode == "rel":
            return result_template.format(acc_rel) + '<br>' + \
                result_template.format(runtime_rel)
        # comp_mode == "both":
        return result_template.format(acc_abs, acc_rel) + '<br>' + \
            result_template.format(runtime_abs, runtime_rel)

    def vals_to_colour(self, vals, *args):
        """
        Override vals_to_colour to allow it to run for both accuracy and
        runtime.

        :param vals: The relative values to get the colours for
        :type vals: list[list[float, float]]

        :return: The background colours for the acc and runtime values and
                 The text colours for the acc and runtime values
        :rtype: tuple[zip[list[str], list[str]], zip[list[str], list[str]]]
        """
        acc, runtime = zip(*vals)
        acc_colours, acc_text = super().vals_to_colour(acc, *args)
        runtime_colours, runtime_text = super().vals_to_colour(runtime, *args)
        background_col = zip(acc_colours, runtime_colours)
        foreground_text = zip(acc_text, runtime_text)
        return background_col, foreground_text

    def get_hyperlink(self, result, val_str, text_col):
        """
        Generates the hyperlink for a given result

        :param result: The result to generate a string for
        :type result: fitbenchmarking.utils.ftibm_result.FittingResult
        :param val_str: Preprocessed val_str to display
        :type val_str: str
        :param text_col: Foreground colour for the text as html rgb strings
                         e.g. 'rgb(255, 255, 255)'
        :type text_col: str

        :return: The hyperlink representation.
        :rtype: str
        """
        color_to_class = {'rgb(0,0,0)': 'class="dark"',
                          'rgb(255,255,255)': 'class="light"'}
        ftext, stext = text_col
        val_str = val_str.split('<br>')
        val_str = (f'<a {color_to_class[ftext]} '
                   f'href="{self.get_link_str(result)}">'
                   f'{val_str[0]}</a>'
                   f'<a {color_to_class[stext]} '
                   f'href="{self.get_link_str(result)}">'
                   f'{val_str[1]}</a>')
        return val_str<|MERGE_RESOLUTION|>--- conflicted
+++ resolved
@@ -68,11 +68,7 @@
         :rtype: list[list[float]]
         """
         acc_rel = result.norm_acc
-<<<<<<< HEAD
-        acc_abs = result.acc
-=======
         acc_abs = result.accuracy
->>>>>>> 1f020807
 
         runtime_rel = result.norm_runtime
         runtime_abs = result.mean_runtime
