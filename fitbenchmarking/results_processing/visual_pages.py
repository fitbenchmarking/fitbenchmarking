"""
Set up and build the visual display pages for various types of problems.
"""

from __future__ import (absolute_import, division, print_function)

import inspect
import os

from jinja2 import Environment, FileSystemLoader
import numpy as np

import fitbenchmarking
from fitbenchmarking.results_processing import plots


def create_visual_pages(results_per_test, group_name, support_pages_dir,
                        options):
    """
    Iterate through problem results and create a visual display html page for
    each.

    :param results_per_test : results object
    :type results_per_test : list[list[list]]
    :param group_name : name of the problem group
    :type group_name : str
    :param support_pages_dir : directory in which the results are saved
    :type support_pages_dir : str
    :param options : The options used in the fitting problem and plotting
    :type options : fitbenchmarking.utils.options.Options
    """

    name_count = {}
    for prob_result in results_per_test:
        name = prob_result[0].problem.name
        name_count[name] = 1 + name_count.get(name, 0)
        count = name_count[name]

        create(prob_result,
               group_name,
               support_pages_dir,
               count,
               options)


def create(prob_results, group_name, support_pages_dir, count, options):
    """
    Creates a visual display page containing figures and other
    details about the fit for a problem.
    A link to the visual page is stored in the results object.

    :param prob_results : problem results objects containing results for
                          each minimizer and a certain fitting function
    :type prob_results : list[fitbenchmarking.utils.fitbm_result.FittingResult]
    :param group_name : name of the problem group
    :type group_name : str
    :param support_pages_dir : directory to store the support pages in
    :type support_pages_dir : str
    :param count : number of times a problem with the same name was
                   passed through this function
    :type count : int
    :param options : The options used in the fitting problem and plotting
    :type options : fitbenchmarking.utils.options.Options

<<<<<<< HEAD
    :return : link to the visual display page (file path)
    :rtype : str
    """

    # Get the best result for a group
    best_result = min((result for result in prob_results),
                      key=lambda result: result.chi_sq
                      if result.chi_sq is not np.nan else np.inf)

    prob_name = best_result.problem.name
    prob_name = prob_name.replace(',', '')
    prob_name = prob_name.replace(' ', '_')

    if options.make_plots:
        plot = plots.Plot(problem=best_result.problem,
                          options=options,
                          count=count,
                          group_results_dir=results_dir)
        plot.plot_initial_guess()
        plot.plot_best_fit(best_result.minimizer, best_result.params)

        fig_fit, fig_start = get_figure_paths(prob_name, count)
    else:
        fig_fit = fig_start = "Re-run with make_plots set to yes in the " \
                              "ini file to generate plots"

    file_path = get_filepath(group_name, prob_name, results_dir, count)
    root = os.path.dirname(inspect.getfile(fitbenchmarking))
    html_page_dir = os.path.join(root, "HTML_templates")

    env = Environment(loader=FileSystemLoader(html_page_dir))
    style_css = os.path.join(html_page_dir, 'style_sheet.css')
    html_link = "{0}.html".format(file_path)
    full_html_link = os.path.abspath(
        os.path.join(results_dir, html_link))

    template = env.get_template("support_page_template.html")

    with open(full_html_link, 'w') as fh:
        fh.write(template.render(
            css_style_sheet=style_css,
            title=prob_name,
            equation=best_result.problem.equation,
            make_plots=options.make_plots,
            initial_guess=best_result.ini_function_params,
            best_minimiser=best_result.minimizer,
            initial_plot=fig_start,
            min_params=best_result.fin_function_params,
            fitted_plot=fig_fit))

    return html_link


def get_filepath(group_name, problem_name, results_dir, count):
=======
>>>>>>> 48ccee4e
    """

    for result in prob_results:
        prob_name = result.problem.name
        prob_name = prob_name.replace(',', '')
        prob_name = prob_name.replace(' ', '_')

        file_name = '{}_{}_{}_{}.html'.format(
            group_name, prob_name, count, result.minimizer).lower()
        file_path = os.path.join(support_pages_dir, file_name)

        # Bool for print message/insert image
        fit_success = init_success = options.make_plots

        if options.make_plots:
            fig_fit, fig_start = get_figure_paths(result, count)
            if fig_fit == '':
                fig_fit = result.figure_error
                fit_success = False
            if fig_start == '':
                fig_start = result.figure_error
                init_success = False
        else:
            fig_fit = fig_start = 'Re-run with make_plots set to yes in the ' \
                                  'ini file to generate plots.'

        root = os.path.dirname(inspect.getfile(fitbenchmarking))
        html_page_dir = os.path.join(root, "HTML_templates")
        env = Environment(loader=FileSystemLoader(html_page_dir))
        style_css = os.path.join(html_page_dir, 'style_sheet.css')

        template = env.get_template("results_template.html")

        with open(file_path, 'w') as fh:
            fh.write(template.render(
                css_style_sheet=style_css,
                title=prob_name,
                equation=result.problem.equation,
                initial_guess=result.ini_function_params,
                minimiser=result.minimizer,
                is_best_fit=result.is_best_fit,
                initial_plot_available=init_success,
                initial_plot=fig_start,
                min_params=result.fin_function_params,
                fitted_plot_available=fit_success,
                fitted_plot=fig_fit))

        result.support_page_link = file_path


def get_figure_paths(result, count):
    """
    Get the paths to the figures used in the visual display page.

    :param result : The result to get the figures for
    :type result : fitbenchmarking.utils.fitbm_result.FittingProblem
    :param count : number of times a problem with the same name was
                   passed through this function, consecutively
    :type count : int

    :return : the paths to the required figures
    :rtype : tuple(str, str)
    """

    figures_dir = "figures"

    output = []
    for link in [result.figure_link, result.start_figure_link]:
        if link == '':
            output.append('')
        else:
            path = os.path.join(figures_dir, link)
            # If OS is Windows, then need to add prefix 'file:///'
            if os.name == 'nt':
                path = 'file:///' + path
            output.append(path)

    return output[0], output[1]<|MERGE_RESOLUTION|>--- conflicted
+++ resolved
@@ -61,64 +61,6 @@
     :type count : int
     :param options : The options used in the fitting problem and plotting
     :type options : fitbenchmarking.utils.options.Options
-
-<<<<<<< HEAD
-    :return : link to the visual display page (file path)
-    :rtype : str
-    """
-
-    # Get the best result for a group
-    best_result = min((result for result in prob_results),
-                      key=lambda result: result.chi_sq
-                      if result.chi_sq is not np.nan else np.inf)
-
-    prob_name = best_result.problem.name
-    prob_name = prob_name.replace(',', '')
-    prob_name = prob_name.replace(' ', '_')
-
-    if options.make_plots:
-        plot = plots.Plot(problem=best_result.problem,
-                          options=options,
-                          count=count,
-                          group_results_dir=results_dir)
-        plot.plot_initial_guess()
-        plot.plot_best_fit(best_result.minimizer, best_result.params)
-
-        fig_fit, fig_start = get_figure_paths(prob_name, count)
-    else:
-        fig_fit = fig_start = "Re-run with make_plots set to yes in the " \
-                              "ini file to generate plots"
-
-    file_path = get_filepath(group_name, prob_name, results_dir, count)
-    root = os.path.dirname(inspect.getfile(fitbenchmarking))
-    html_page_dir = os.path.join(root, "HTML_templates")
-
-    env = Environment(loader=FileSystemLoader(html_page_dir))
-    style_css = os.path.join(html_page_dir, 'style_sheet.css')
-    html_link = "{0}.html".format(file_path)
-    full_html_link = os.path.abspath(
-        os.path.join(results_dir, html_link))
-
-    template = env.get_template("support_page_template.html")
-
-    with open(full_html_link, 'w') as fh:
-        fh.write(template.render(
-            css_style_sheet=style_css,
-            title=prob_name,
-            equation=best_result.problem.equation,
-            make_plots=options.make_plots,
-            initial_guess=best_result.ini_function_params,
-            best_minimiser=best_result.minimizer,
-            initial_plot=fig_start,
-            min_params=best_result.fin_function_params,
-            fitted_plot=fig_fit))
-
-    return html_link
-
-
-def get_filepath(group_name, problem_name, results_dir, count):
-=======
->>>>>>> 48ccee4e
     """
 
     for result in prob_results:
@@ -150,7 +92,7 @@
         env = Environment(loader=FileSystemLoader(html_page_dir))
         style_css = os.path.join(html_page_dir, 'style_sheet.css')
 
-        template = env.get_template("results_template.html")
+        template = env.get_template("support_page_template.html")
 
         with open(file_path, 'w') as fh:
             fh.write(template.render(
