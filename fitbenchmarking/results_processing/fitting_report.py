--- conflicted
+++ resolved
@@ -98,13 +98,10 @@
             min_params=result.fin_function_params,
             fitted_plot_available=fit_success,
             fitted_plot=fig_fit,
-<<<<<<< HEAD
             pdf_plot_available=pdf_success,
-            pdf_plot=fig_pdf))
-=======
+            pdf_plot=fig_pdf,
             n_params=result.get_n_parameters(),
             n_data_points=result.get_n_data_points()))
->>>>>>> 8f3b5d08
 
     result.fitting_report_link = os.path.abspath(file_path)
 
