--- conflicted
+++ resolved
@@ -95,35 +95,6 @@
     else:
         emission_disp = f"{result.emissions:.4g} kg CO\u2082 eq"
 
-<<<<<<< HEAD
-    with open(file_path, 'w', encoding='utf-8') as fh:
-        fh.write(template.render(
-            css_style_sheet=css['main'],
-            table_style=css['table'],
-            custom_style=css['custom'],
-            title=result.name,
-            run_name=run_name,
-            description=result.problem_desc,
-            equation=result.equation,
-            initial_guess=result.ini_function_params,
-            minimizer=result.modified_minimizer_name(),
-            accuracy=f"{result.accuracy:.4g}",
-            runtime=f"{result.runtime:.4g}",
-            emissions=emission_disp,
-            is_best_fit=result.is_best_fit,
-            initial_plot_available=init_success,
-            initial_plot=fig_start,
-            min_params=result.fin_function_params,
-            fitted_plot_available=fit_success,
-            fitted_plot=fig_fit,
-            pdf_plot_available=pdf_success,
-            pdf_plot=fig_pdf,
-            n_params=n_params,
-            list_params=list_params,
-            n_data_points=result.get_n_data_points(),
-            iteration_count=iteration_count,
-            func_evals=func_evals))
-=======
     with open(file_path, "w", encoding="utf-8") as fh:
         fh.write(
             template.render(
@@ -150,9 +121,10 @@
                 n_params=n_params,
                 list_params=list_params,
                 n_data_points=result.get_n_data_points(),
+                iteration_count=iteration_count,
+                func_evals=func_evals,
             )
         )
->>>>>>> aa15cf7d
 
     result.fitting_report_link = os.path.abspath(file_path)
 
