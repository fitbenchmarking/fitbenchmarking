"""
Set up and build the results tables.
"""
import os
from importlib import import_module
from inspect import getfile, getmembers, isabstract, isclass

from jinja2 import Environment, FileSystemLoader

import fitbenchmarking
from fitbenchmarking.results_processing.base_table import Table
from fitbenchmarking.utils.exceptions import (IncompatibleTableError,
                                              UnknownTableError)
from fitbenchmarking.utils.log import get_logger
from fitbenchmarking.utils.misc import get_css, get_js

LOGGER = get_logger()

ERROR_OPTIONS = {0: "Successfully converged",
                 1: "Software reported maximum number of iterations exceeded",
                 2: "Software run but didn't converge to solution",
                 3: "Software raised an exception",
                 4: "Solver doesn't support bounded problems",
                 5: "Solution doesn't respect parameter bounds",
                 6: "Solver has exceeded maximum allowed runtime"}

SORTED_TABLE_NAMES = ["compare", "acc", "runtime", "local_min"]


<<<<<<< HEAD
def create_results_tables(options, results, best_results, group_name, group_dir,
                          fig_dir, pp_locations, failed_problems,
                          unselected_minimzers):
=======
def create_results_tables(options, results, group_dir, fig_dir, pp_locations,
                          failed_problems, unselected_minimzers):
>>>>>>> c20ff055
    """
    Saves the results of the fitting to html/txt tables.

    :param options: The options used in the fitting problem and plotting
    :type options: fitbenchmarking.utils.options.Options
<<<<<<< HEAD
    :param results: Results grouped by row and category (for colouring)
    :type results: dict[str, dict[str, list[utils.fitbm_result.FittingResult]]]
    :param best_results: The best results from each row/category
    :type best_results: dict[str, dict[str, utils.fitbm_result.FittingResult]]
    :param group_name: name of the problem group
    :type group_name: str
=======
    :param results: results nested array of objects
    :type results: list of list of
                   fitbenchmarking.utils.fitbm_result.FittingResult
>>>>>>> c20ff055
    :param group_dir: path to the directory where group results should be
                      stored
    :type group_dir: str
    :param fig_dir: path to the directory where figures should be stored
    :type fig_dir: str
    :param pp_locations: tuple containing the locations of the
                         performance profiles (acc then runtime)
    :type pp_locations: tuple(str,str)
    :param failed_problems: list of failed problems to be reported in the
                            html output
    :type failed_problems: list
    :params unselected_minimzers: Dictionary containing unselected minimizers
                                  based on the algorithm_type option
    :type unselected_minimzers: dict

    :return: filepaths to each table
             e.g {'acc': <acc-table-filename>, 'runtime': ...}
             and dictionary of table descriptions
    :rtype: tuple(dict, dict)
    """

    table_names = {}
    description = {}
    for suffix in SORTED_TABLE_NAMES:
        if suffix in options.table_type:

<<<<<<< HEAD
            table_names[suffix] = f'{group_name}_{suffix}_table.'
=======
            table_names[suffix] = \
                f"{suffix}_{options.cost_func_type}_table."
>>>>>>> c20ff055

            try:
                table, html_table, txt_table, cbar = \
                    generate_table(results=results,
                                   best_results=best_results,
                                   options=options,
                                   group_dir=group_dir,
                                   fig_dir=fig_dir,
                                   pp_locations=pp_locations,
                                   table_name=table_names[suffix],
                                   suffix=suffix)
            except IncompatibleTableError as excp:
                LOGGER.warning(str(excp))
                del table_names[suffix]
                continue

            table_title = table.table_title
            file_path = table.file_path

            description = table.get_description(description)

            table_format = None if suffix == 'local_min' \
                else description[options.comparison_mode]

            has_pp = table.has_pp

            pp_filenames = table.pp_filenames

            root = os.path.dirname(getfile(fitbenchmarking))
            template_dir = os.path.join(root, 'templates')
            css = get_css(options, group_dir)
            js = get_js(options, group_dir)
            env = Environment(loader=FileSystemLoader(template_dir))
            template = env.get_template("table_template.html")
            html_output_file = file_path + 'html'
            txt_output_file = file_path + 'txt'

            with open(txt_output_file, "w") as f:
                f.write(txt_table)
            failed_minimzers = sum(list(unselected_minimzers.values()), [])
            report_failed_min = failed_minimzers != []

            with open(html_output_file, "w", encoding="utf-8") as f:
                f.write(
                    template.render(css_style_sheet=css['main'],
                                    custom_style=css['custom'],
                                    table_style=css['table'],
                                    mathjax=js['mathjax'],
                                    table_description=description[suffix],
                                    table_format=table_format,
                                    result_name=table_title,
                                    has_pp=has_pp,
                                    pp_filenames=pp_filenames,
                                    table=html_table,
                                    cbar=cbar,
                                    error_message=ERROR_OPTIONS,
                                    failed_problems=failed_problems,
                                    unselected_minimzers=unselected_minimzers,
                                    algorithm_type=options.algorithm_type,
                                    report_failed_min=report_failed_min))

    return table_names, description


def load_table(table):
    """
    Create and return table object.

    :param table: The name of the table to create a table for
    :type table: string

    :return: Table class for the problem
    :rtype: fitbenchmarking/results_processing/tables.Table subclass
    """

    module_name = '{}_table'.format(table.lower())

    try:
        module = import_module('.' + module_name, __package__)
    except ImportError as e:
        raise UnknownTableError('Given table option {} '
                                'was not found: {}'.format(table, e)) from e

    classes = getmembers(module, lambda m: (isclass(m)
                                            and not isabstract(m)
                                            and issubclass(m, Table)
                                            and m is not Table))
    return classes[0][1]


def generate_table(results, best_results, options, group_dir, fig_dir, pp_locations,
                   table_name, suffix):
    """
    Generate html/txt tables.

    :param results: Results grouped by row and category (for colouring)
    :type results: dict[str, dict[str, list[utils.fitbm_result.FittingResult]]]
    :param best_results: The best results from each row/category
    :type best_results: dict[str, dict[str, utils.fitbm_result.FittingResult]]
    :param options: The options used in the fitting problem and plotting
    :type options: fitbenchmarking.utils.options.Options
    :param group_dir: path to the directory where group results should be
                      stored
    :type group_dir: str
    :param fig_dir: path to the directory where figures should be stored
    :type fig_dir: str
    :param pp_locations: tuple containing the locations of the
                         performance profiles (acc then runtime)
    :type pp_locations: tuple(str,str)
    :param table_name: name of the table
    :type table_name: str
    :param suffix: table suffix
    :type suffix: str

    :return: Table object, HTML string of table and text string of table.
    :rtype: tuple(Table object, str, str)
    """
    table_module = load_table(suffix)
    table = table_module(results, best_results, options, group_dir, pp_locations,
                         table_name)

    html_table = table.to_html()
    txt_table = table.to_txt()
    cbar = table.save_colourbar(fig_dir)

    return table, html_table, txt_table, cbar<|MERGE_RESOLUTION|>--- conflicted
+++ resolved
@@ -27,31 +27,17 @@
 SORTED_TABLE_NAMES = ["compare", "acc", "runtime", "local_min"]
 
 
-<<<<<<< HEAD
-def create_results_tables(options, results, best_results, group_name, group_dir,
-                          fig_dir, pp_locations, failed_problems,
-                          unselected_minimzers):
-=======
-def create_results_tables(options, results, group_dir, fig_dir, pp_locations,
-                          failed_problems, unselected_minimzers):
->>>>>>> c20ff055
+def create_results_tables(options, results, best_results, group_dir, fig_dir,
+                          pp_locations, failed_problems, unselected_minimzers):
     """
     Saves the results of the fitting to html/txt tables.
 
     :param options: The options used in the fitting problem and plotting
     :type options: fitbenchmarking.utils.options.Options
-<<<<<<< HEAD
     :param results: Results grouped by row and category (for colouring)
     :type results: dict[str, dict[str, list[utils.fitbm_result.FittingResult]]]
     :param best_results: The best results from each row/category
     :type best_results: dict[str, dict[str, utils.fitbm_result.FittingResult]]
-    :param group_name: name of the problem group
-    :type group_name: str
-=======
-    :param results: results nested array of objects
-    :type results: list of list of
-                   fitbenchmarking.utils.fitbm_result.FittingResult
->>>>>>> c20ff055
     :param group_dir: path to the directory where group results should be
                       stored
     :type group_dir: str
@@ -78,12 +64,7 @@
     for suffix in SORTED_TABLE_NAMES:
         if suffix in options.table_type:
 
-<<<<<<< HEAD
-            table_names[suffix] = f'{group_name}_{suffix}_table.'
-=======
-            table_names[suffix] = \
-                f"{suffix}_{options.cost_func_type}_table."
->>>>>>> c20ff055
+            table_names[suffix] = f'{suffix}_table.'
 
             try:
                 table, html_table, txt_table, cbar = \
