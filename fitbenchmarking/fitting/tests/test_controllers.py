--- conflicted
+++ resolved
@@ -171,10 +171,6 @@
             controller.minimizer = minimizer
             self.shared_testing(controller)
 
-<<<<<<< HEAD
-            
-=======
-
     def test_minuit(self):
         """
         MinuitController: Tests for output shape
@@ -184,7 +180,6 @@
         self.shared_testing(controller)
 
 
->>>>>>> 9d2b6ab1
     def shared_testing(self, controller):
         """
         Utility function to run controller and check output is in generic form
