"""
Classes and utility functions to support benchmarking of fitting minimizers in
Mantid or other packages useable from Python.  These benchmarks are
focused on comparing different minimizers in terms of accuracy and
computation time.
"""
# Copyright &copy; 2016 ISIS Rutherford Appleton Laboratory, NScD
# Oak Ridge National Laboratory & European Spallation Source
#
# This file is part of Mantid.
# Mantid is free software; you can redistribute it and/or modify
# it under the terms of the GNU General Public License as published by
# the Free Software Foundation; either version 3 of the License, or
# (at your option) any later version.
#
# Mantid is distributed in the hope that it will be useful,
# but WITHOUT ANY WARRANTY; without even the implied warranty of
# MERCHANTABILITY or FITNESS FOR A PARTICULAR PURPOSE.  See the
# GNU General Public License for more details.
#
# You should have received a copy of the GNU General Public License
# along with this program.  If not, see <http://www.gnu.org/licenses/>.
#
# File change history is stored at: <https://github.com/mantidproject/mantid>.
# Code Documentation is available at: <http://doxygen.mantidproject.org>

from __future__ import (absolute_import, division, print_function)

<<<<<<< HEAD
import os, sys, shutil
import time, glob
=======
import os, shutil
import time
import sys

>>>>>>> e969d513
import numpy as np
import mantid.simpleapi as msapi

import input_parsing as iparsing
import test_result
<<<<<<< HEAD
from plotHelper import *
from logging_setup import logger
=======
>>>>>>> e969d513

from logging_setup import logger

from plotHelper import *

def do_fitting_benchmark(data_dir, minimizers=None, use_errors=True,
                         results_dir=None):
    """
    Run a fit minimizer benchmark against groups of fitting problems.

    Unless group directories of fitting problems are specified
    no fitting benchmarking is done. The same is valid for the minimizers.

    @param data_dir :: directory where the data is located
    @param minimizers :: list of minimizers to test
    @param use_errors :: whether to use observational errors as weights
                         in the cost function
    @param results_dir :: where the results directory is located/its name
    """

    results_dir = setup_results_dir(results_dir)

    problem_groups = {}
    if 'NIST' in data_dir:
        problem_groups['nist'] = get_nist_problem_files(data_dir)
    elif 'Neutron' in data_dir:
        problem_groups['neutron'] = get_neutron_problem_files(data_dir)
    else:
        raise NameError("Data directory not recognised!")

    prob_results = None
    for group_name in problem_groups:
        group_results_dir = setup_group_results_dir(results_dir, group_name)
        prob_results = [do_fitting_benchmark_group(group_name,
                                                   group_results_dir,
                                                   problem_block, minimizers,
                                                   use_errors=use_errors)
                        for problem_block in problem_groups[group_name]]

    return prob_results, results_dir

<<<<<<< HEAD
=======

    return probs, results
>>>>>>> e969d513

def do_fitting_benchmark_group(group_name, group_results_dir, problem_files,
                               minimizers, use_errors=True):
    """
    Applies minimizers to a group (collection) of test problems.
    For example the collection of all NIST problems

    @param group_name :: name of the group
    @param group_results_dir :: directory in which the group results
                                are stored
    @param problem_files :: a list of list of files that define a group of
                            test problems. For example all the NIST files
                            sub-groupped according to level of fitting
                            difficulty, where the lowest list level list
                            the file names
    @param minimizers :: list of minimizers to test
    @param use_errors :: whether to use observational errors as weights
                         in the cost function

    @returns :: problem definitions loaded from the files, and results of
                running them with the minimizers requested
    """

    results_per_problem = []
    for prob_file in problem_files:
        prob = parse_problem_file(group_name, prob_file)
        results_prob = do_fitting_benchmark_one_problem(prob, group_results_dir,
                                                        minimizers, use_errors)
        results_per_problem.extend(results_prob)

    return results_per_problem

<<<<<<< HEAD

def do_fitting_benchmark_one_problem(prob, group_results_dir, minimizers,
                                     use_errors=True, count=0):
=======
            print("* Testing fitting of problem {0}".format(prob.name))
            logger.info("* Testing fitting of problem {0}".format(prob.name))

            results_prob = do_fitting_benchmark_one_problem(prob, group_results_dir, minimizers, use_errors, count, previous_name)
            results_per_problem.extend(results_prob)

    elif group_name in ['neutron']:
        for prob_file in problem_files:
            prob = iparsing.load_neutron_data_fitting_problem_file(prob_file)

            print("* Testing fitting of problem {0}".format(prob.name))
            logger.info("* Testing fitting of problem {0}".format(prob.name))

            results_prob = do_fitting_benchmark_one_problem(prob, group_results_dir, minimizers, use_errors, count, previous_name)
            results_per_problem.extend(results_prob)

    else:
        raise NameError("Please assign your problem group to a parser.")

    return problems, results_per_problem


def do_fitting_benchmark_one_problem(prob, group_results_dir, minimizers, use_errors=True, count=0, previous_name="none"):
>>>>>>> e969d513
    """
    One problem with potentially several starting points, returns a list
    (start points) of lists (minimizers).

    @param prob :: fitting problem
    @param group_results_dir :: directory of results for the teste group
    @param minimizers :: list of minimizers to evaluate/compare
    @param use_errors :: whether to use observational errors when evaluating
                         accuracy (in the cost function)
    @param count :: the current count for the number of different start
                    values for a given problem
    @param previous_name :: name of the previous problem
    """

<<<<<<< HEAD
    previous_name = "none"
=======
>>>>>>> e969d513
    max_possible_float = sys.float_info.max
    wks, cost_function = prepare_wks_cost_function(prob, use_errors)
    function_definitions = get_function_definitions(prob)
    results_fit_problem = []

    for fit_function in function_definitions:

        # Store the minimum chi_squared found, initialised to max value
        min_chi_sq = max_possible_float
        # Holds the data points of the best fit
        best_fit = None
        # Holds the starting guess data points of the fit
        results_problem = []

        for minimizer_name in minimizers:
            chi_sq = np.nan
            runtime = np.nan

            t_start = time.clock()
            (status, fit_wks,
             params, errors) = run_fit(wks, prob, function=fit_function,
                                       minimizer=minimizer_name,
                                       cost_function=cost_function)
            t_end = time.clock()

<<<<<<< HEAD
            if not status == 'failed':
                (chi_sq, min_chi_sq,
                 best_fit) = calculate_chi_sq(fit_wks, min_chi_sq, best_fit,
                                              minimizer_name)
                runtime = t_end - t_start
=======
            print("*** Using minimizer {0}, Status: {1}".format(minimizer_name, status))
            logger.info("*** Using minimizer {0}, Status: {1}".format(minimizer_name, status))

            chi_sq = -1
            if not status == 'failed':

                if fit_wks:
                    chi_sq = calculate_chi_sq(fit_wks.readY(2))
                    if chi_sq <min_chi_sq:
                        tmp = msapi.ConvertToPointData(fit_wks)
                        best_fit = data(minimizer_name,tmp.readX(1),tmp.readY(1))
                        min_chi_sq = chi_sq
                else:
                    chi_sq = float("nan")
                    logger.warning(" No output fit workspace")
                print("Chi_sq: {0}".format(chi_sq))
>>>>>>> e969d513

            result = test_result.FittingTestResult()
            result.problem = prob
            result.fit_status = status
            result.params = params
            result.errors = errors
<<<<<<< HEAD
            result.chi_sq = chi_sq
            result.runtime = runtime
            result.minimizer = minimizer_name
            result.function_def = fit_function
=======
            result.chi_sq = chi_sq if not chi_sq == -1 else np.nan
            result.runtime = t_end - t_start if not np.isnan(chi_sq) else np.nan
            results_problem_start.append(result)
>>>>>>> e969d513

            results_problem.append(result)
            logger.info("*** Using minimizer {0}, Status: {1}".
                        format(minimizer_name, status))

        results_fit_problem.append(results_problem)
        previous_name, count = make_plots(prob, group_results_dir, best_fit,
                                          wks, previous_name, count,
                                          fit_function)

    return results_fit_problem


def calculate_chi_sq(fit_wks, min_chi_sq, best_fit, minimizer_name):
    """ Function that calculates chi squared given a vector of differences
        between the actual data points and the data points of the fit.
        It also produces a value of the minimum chi_sq, the best fit, minimizer
        used to obtain the best fit and the function.

        @param fit_wks :: vector of differences
        @param min_chi_sq :: minimum chi squared value
        @param best_fit :: data points of the best fit
        @param minimizer_name :: minimizer used to obtain the best fit
        @param best_function :: function used to obtain the best fit
    """

    if fit_wks:
        chi_sq = np.sum(np.square(fit_wks.readY(2)))
        if chi_sq < min_chi_sq:
            tmp = msapi.ConvertToPointData(fit_wks)
            best_fit = data(minimizer_name, tmp.readX(1), tmp.readY(1))
            min_chi_sq = chi_sq
    else:
        chi_sq = np.nan
        logger.warning("No output fit workspace")

    logger.info("Chi_sq: {0}".format(chi_sq))

    return chi_sq, min_chi_sq, best_fit


def make_plots(prob, visuals_dir, best_fit, wks, previous_name, count,
               fit_function):
    """
    Makes a plot of the best fit considering multiple starting points of a
    problem.

    @param prob: fitting problem
    @param best_fit :: best fit data
    @param wks :: workspace with problem data
    @param previous_name :: name of the previous problem
    @param count :: number of different starting points for one problem
    @param fit_function :: fitting function
    """

<<<<<<< HEAD
    # Set up the directories to organise the figures in
    VDPage_dir = os.path.join(visuals_dir, "VDPages")
    if not os.path.exists(VDPage_dir):
            os.makedirs(VDPage_dir)
    figures_dir = os.path.join(VDPage_dir, "Figures")
    if not os.path.exists(figures_dir):
        os.makedirs(figures_dir)

    if prob.name == previous_name:
        count += 1
    else:
        count = 1
        previous_name = prob.name

    raw_data = get_data_points(wks)
    make_data_plot(prob.name, raw_data, count, figures_dir)
    make_best_fit_plot(prob.name, raw_data, best_fit, count, figures_dir)
    make_starting_guess_plot(raw_data, fit_function, wks, prob, count,
                             figures_dir)

    return previous_name, count


def get_data_points(wks):
    """
    Function that returns the data points as they are in wks.

    @param wks :: workspace that contains data
    """

    tmp = msapi.ConvertToPointData(wks)
    xData = tmp.readX(0)
    yData = tmp.readY(0)
    eData = tmp.readE(0)
    raw_data = data("Data", xData, yData, eData)
    raw_data.showError = True
    raw_data.linestyle = ''

    return raw_data


def make_data_plot(name, raw_data, count, figures_dir):
    """
    Function that makes a scatter plot of a set of given data points.

    @param raw_data :: array that contains the raw data point information
    @param previous_name :: name of the previous set of data points
    @param figures_dir :: directory that holds the figures
    """

    data_fig=plot()
    data_fig.add_data(raw_data)
    data_fig.labels['y'] = "Arbitrary units"
    data_fig.labels['x'] = "Time ($\mu s$)"
    data_fig.labels['title'] = name + " " + str(count)
    data_fig.title_size=10
    data_fig.make_scatter_plot(figures_dir + os.sep + "Data Plot " + name +
                               " " + str(count)+".png")


def make_best_fit_plot(name, raw_data, best_fit, count, figures_dir):
    """
    Function that make a plot of the best fit against the raw data.

    @param raw_data :: array that contains the raw data point information
    @param best_fit :: the data describing the best fit
    @param count :: the starting point number
    @param figures_dir :: directory that holds the figures
    """

=======

    figures_dir = os.path.join(group_results_dir, "Figures")
    if not os.path.exists(figures_dir):
        os.makedirs(figures_dir)

>>>>>>> e969d513
    fig=plot()
    fig.add_data(raw_data)
    best_fit.markers=''
    best_fit.linestyle='-'
    best_fit.colour='green'
    best_fit.order_data()
    fig.add_data(best_fit)
<<<<<<< HEAD
    fig.labels['y'] = "Arbitrary units"
    fig.labels['x'] = "Time ($\mu s$)"
    fig.labels['title'] = name + " " + str(count)
=======
    tmp = msapi.ConvertToPointData(wks)
    xData = tmp.readX(0)
    yData = tmp.readY(0)
    eData = tmp.readE(0)
    raw = data("Data",xData,yData,eData)
    raw.showError = True
    raw.linestyle = ''
    fig.add_data(raw)
    fig.labels['y'] = "Arbitrary units"
    fig.labels['x'] = "Time ($\mu s$)"
    if prob.name == previous_name:
        count+=1
    else:
        count =1
        previous_name = prob.name

    fig.labels['title'] = prob.name[:-4]+" "+str(count)
>>>>>>> e969d513
    fig.title_size=10
    figure_name = (figures_dir + os.sep + "Fit for " + name + " " +
                   str(count) + ".png")
    fig.make_scatter_plot(figure_name)


def make_starting_guess_plot(raw_data, fit_function, wks, prob, count,
                             figures_dir):
    """
    Function that makes a plot of the starting guess.

<<<<<<< HEAD
    @param raw_data :: array that contains the raw data point information
    @param fit_function :: function that must be fitted
    @param wks :: workspace containing the data points information
    @param prob :: problem object containing all problem information
    @param figures_dir :: directory that holds the figures
    """

    fit_result = msapi.Fit(fit_function, wks, Output='ws_fitting_test',
                           Minimizer='Levenberg-Marquardt',
                           CostFunction='Least squares',IgnoreInvalidData=True,
                           StartX=prob.start_x, EndX=prob.end_x,
                           MaxIterations=0)
=======
    fit_result = msapi.Fit(user_func, wks, Output='ws_fitting_test',
                           Minimizer='Levenberg-Marquardt',
                           CostFunction='Least squares',IgnoreInvalidData=True,
                           StartX=prob.start_x, EndX=prob.end_x,MaxIterations=0)
>>>>>>> e969d513

    tmp = msapi.ConvertToPointData(fit_result.OutputWorkspace)
    xData = tmp.readX(1)
    yData = tmp.readY(1)
    startData = data("Start Guess", xData, yData)
    startData.order_data()
    startData.colour = "blue"
    startData.markers = ''
    startData.linestyle = "-"
    start_fig = plot()
    start_fig.add_data(raw_data)
    start_fig.add_data(startData)
    start_fig.labels['x'] = "Time ($\mu s$)"
    start_fig.labels['y'] = "Arbitrary units"
    start_fig.labels['title'] = prob.name + " " + str(count)
    start_fig.title_size = 10
    start_figure_name = (figures_dir + os.sep + "start for " + prob.name +
                         " " + str(count) + ".png")
    start_fig.make_scatter_plot(start_figure_name)


def run_fit(wks, prob, function, minimizer='Levenberg-Marquardt',
            cost_function='Least squares'):
    """
    Fits the data in a workspace with a function, using the algorithm Fit.
    Importantly, the option IgnoreInvalidData is enabled.
    Check the documentation of Fit for the implications of this.

    @param wks :: MatrixWorkspace with data to fit, in the format expected
                  by the algorithm Fit
    @param prob :: Problem definition
    @param function :: function definition as used in the algorithm Fit
    @param minimizer :: minimizer to use in Fit
    @param cost_function :: cost function to use in Fit

    @returns the fitted parameter values and error estimates for these
    """

    fit_result = None
    param_tbl = None

    try:
        # When using 'Least squares' (weighted by errors),
        # ignore nans and zero errors, but don't ignore them
        # when using 'Unweighted least squares'
        # as that would ignore all values!
        ignore_invalid = cost_function == 'Least squares'

        # Note the ugly adhoc exception.
        # We need to reconsider these WISH problems:
        if 'WISH17701' in prob.name:
            ignore_invalid = False

        fit_result = msapi.Fit(function, wks, Output='ws_fitting_test',
                               Minimizer=minimizer,
                               CostFunction=cost_function,
                               IgnoreInvalidData=ignore_invalid,
                               StartX=prob.start_x, EndX=prob.end_x)

    except (RuntimeError, ValueError) as err:
        logger.error("Warning, fit probably failed. Going on. Error: " +
                     str(err))


    if fit_result is None:
        return 'failed', np.nan, None, None
    else:
        param_tbl = fit_result.OutputParameters
        if param_tbl:
            params = param_tbl.column(1)[:-1]
            errors = param_tbl.column(2)[:-1]
        else:
            params = None
            errors = None

        return (fit_result.OutputStatus, fit_result.OutputWorkspace, params,
                errors)


def prepare_wks_cost_function(prob, use_errors):
    """
    Build a workspace ready for Fit() and a cost function string according
    to the problem definition.
    """

    if use_errors:
        data_e = None
        if prob.data_pattern_obs_errors is None:
            # Fake observational errors - no correct answer (since we do not
            # know where the y values come from), but we are taking
            # the errrors to be the square root of the absolute y value
            data_e = np.sqrt(abs(prob.data_y))
        else:
            data_e = prob.data_pattern_obs_errors

        wks = msapi.CreateWorkspace(DataX=prob.data_x, DataY=prob.data_y,
                                    DataE=data_e)
        cost_function = 'Least squares'
    else:
        wks = msapi.CreateWorkspace(DataX=prob.data_x, DataY=prob.data_y)
        cost_function = 'Unweighted least squares'

    return wks, cost_function


<<<<<<< HEAD
=======
def calculate_chi_sq(values):
    ''' Function that calculates chi squared given a vector of differences
        between the actual data points and the data points of the fit '''

    return np.sum(np.square(values))


def splitByString(name,min_length,loop=0,splitter=0):
    """
    A simple function for splitting via characters in a long string
    @param name :: input string
    @param min_length :: minimum length of a linestyle
    @param loop :: number of time cycled through the split options
    @param splitter :: index of which split pattern to use
    @returns :: the split string
    """

    tmp = name[min_length:]
    split_at=[";","+",","]

    if splitter+1 >len(split_at):
        if loop>3:
            print ("failed ",name)
            logger.error("failed in splitByString function", name)
            return "..."
        else:
            return splitByString(name,min_length,loop+1)

    loc=tmp.find(split_at[splitter])+min_length

    if loc ==-1+min_length or loc > min_length*2:
        if len(tmp)>min_length:
            return splitByString(name,min_length,loop,splitter+1)
        return name
    else:
        tmp = splitByString(name[loc+1:],min_length,loop,splitter)
        title=name[:loc+1]+"\n"+tmp
        return title


>>>>>>> e969d513
def get_function_definitions(prob):
    """
    Produces function definition strings (as a full definition in
    muparser format, including the function and the initial values for
    the parameters), one for every different starting point defined in
    the test problem.

    @param prob :: fitting test problem object

    @returns :: list of function strings ready for Fit()
    """

    function_defs = []
    if prob.starting_values:
<<<<<<< HEAD
        starting_values = len(prob.starting_values[0][1])
        for start_idx in range(0, starting_values):
=======
        num_starts = len(prob.starting_values[0][1])
        for start_idx in range(0, num_starts):

            start_string = ''  # like: 'b1=250, b2=0.0005'
>>>>>>> e969d513

            starting_value_str = ''
            for param in prob.starting_values:
                starting_value_str += ('{0}={1},'.
                                        format(param[0], param[1][start_idx]))
            function_defs.append("name=UserFunction, Formula={0}, {1}".
                                 format(prob.equation, starting_value_str))
    else:
        # Equation from a neutron data spec file ready to be used
        function_defs.append(prob.equation)

    return function_defs


def get_nist_problem_files(search_dir):
    """
    Group the NIST problem files into separeate blocks according
    to assumed fitting different levels: lower, average,
    higher.

    @returns :: list of list of problem files
    """

    # Grouped by "level of difficulty"
    nist_lower = ['Misra1a.dat', 'Chwirut2.dat', 'Chwirut1.dat', 'Lanczos3.dat',
                  'Gauss1.dat', 'Gauss2.dat', 'DanWood.dat', 'Misra1b.dat']
    nist_average = ['Kirby2.dat', 'Hahn1.dat', 'MGH17.dat', 'Lanczos1.dat',
                    'Lanczos2.dat', 'Gauss3.dat', 'Misra1c.dat', 'Misra1d.dat',
                    'ENSO.dat']
    nist_higher = ['MGH09.dat', 'Thurber.dat', 'BoxBOD.dat', 'Rat42.dat',
                   'MGH10.dat', 'Eckerle4.dat', 'Rat43.dat', 'Bennett5.dat']

    nist_lower_files = [os.path.join(search_dir, fname)
                        for fname in nist_lower]
    nist_average_files = [os.path.join(search_dir, fname)
                          for fname in nist_average]
    nist_higher_files = [os.path.join(search_dir, fname)
                         for fname in nist_higher]
    problem_files = [nist_lower_files, nist_average_files, nist_higher_files]

    return problem_files


def get_neutron_problem_files(search_dir):
    """
    Gets all the neutron problem files in search_dir.

    @param search_dir :: directory in which the neutron problem files
                         should be located
    """
    search_str = os.path.join(search_dir, "*.txt")
    probs = glob.glob(search_str)
    probs.sort()

    for problem in probs:
        logger.info(problem)

    return [probs]


def parse_problem_file(group_name, prob_file):
    """
    Helper function that calls the parsing and fitting of a specific problem
    file.

    @param group_name :: name of the group of problems
    @param prob_file :: name and path of the problem file
    """

    if group_name in ['nist']:
        prob = iparsing.load_nist_fitting_problem_file(prob_file)
    elif group_name in ['neutron']:
        prob = iparsing.load_neutron_data_fitting_problem_file(prob_file)
    else:
        raise NameError("Could not find group name! Please check if it was"
                        "given correctly...")

    print("* Testing fitting of problem {0}".format(prob.name))
    logger.info("* Testing fitting of problem {0}".format(prob.name))

<<<<<<< HEAD
    return prob
=======
    for problem in probs:
        logger.info(problem)

    return probs
>>>>>>> e969d513


def empty_contents_of_folder(directory):
    """
    Deletes everything in the directory given by directory.

    @param directory :: path to the directory that gets wiped
    """

    for file in os.listdir(directory):
        file_path = os.path.join(directory, file)
        if os.path.isfile(file_path):
            os.unlink(file_path)
        elif os.path.isdir(file_path):
            shutil.rmtree(file_path)


def setup_group_results_dir(results_dir, group_name):
    """
    Creates a directory in which results for each problem group are stored.

    @param results_dir :: main directory in which the results are stored
    @param group_name :: name of the group for which the results are obtained
    """

    group_results_dir = os.path.join(results_dir, group_name)
    if os.path.exists(group_results_dir):
        empty_contents_of_folder(group_results_dir)
    else:
        os.makedirs(group_results_dir)

    return group_results_dir


def setup_results_dir(results_dir):
    """
    Creates the results directory with name and path given in results_dir.

    @param results_dir :: name (or path) of the results directory.
    """

    current_dir = os.path.dirname(os.path.realpath(__file__))
    if results_dir is None:
        results_dir = os.path.join(current_dir, "results")
    elif not isinstance(results_dir, str):
        TypeError("results_dir must be a string!")
    elif not os.sep in results_dir:
        results_dir = os.path.join(current_dir, results_dir)
    else:
        if not os.path.exists(results_dir):
            os.makedirs(results_dir)

    return results_dir<|MERGE_RESOLUTION|>--- conflicted
+++ resolved
@@ -26,25 +26,17 @@
 
 from __future__ import (absolute_import, division, print_function)
 
-<<<<<<< HEAD
+
 import os, sys, shutil
 import time, glob
-=======
-import os, shutil
-import time
-import sys
-
->>>>>>> e969d513
+
 import numpy as np
 import mantid.simpleapi as msapi
 
 import input_parsing as iparsing
 import test_result
-<<<<<<< HEAD
 from plotHelper import *
 from logging_setup import logger
-=======
->>>>>>> e969d513
 
 from logging_setup import logger
 
@@ -86,12 +78,7 @@
 
     return prob_results, results_dir
 
-<<<<<<< HEAD
-=======
-
-    return probs, results
->>>>>>> e969d513
-
+  
 def do_fitting_benchmark_group(group_name, group_results_dir, problem_files,
                                minimizers, use_errors=True):
     """
@@ -123,35 +110,9 @@
 
     return results_per_problem
 
-<<<<<<< HEAD
 
 def do_fitting_benchmark_one_problem(prob, group_results_dir, minimizers,
                                      use_errors=True, count=0):
-=======
-            print("* Testing fitting of problem {0}".format(prob.name))
-            logger.info("* Testing fitting of problem {0}".format(prob.name))
-
-            results_prob = do_fitting_benchmark_one_problem(prob, group_results_dir, minimizers, use_errors, count, previous_name)
-            results_per_problem.extend(results_prob)
-
-    elif group_name in ['neutron']:
-        for prob_file in problem_files:
-            prob = iparsing.load_neutron_data_fitting_problem_file(prob_file)
-
-            print("* Testing fitting of problem {0}".format(prob.name))
-            logger.info("* Testing fitting of problem {0}".format(prob.name))
-
-            results_prob = do_fitting_benchmark_one_problem(prob, group_results_dir, minimizers, use_errors, count, previous_name)
-            results_per_problem.extend(results_prob)
-
-    else:
-        raise NameError("Please assign your problem group to a parser.")
-
-    return problems, results_per_problem
-
-
-def do_fitting_benchmark_one_problem(prob, group_results_dir, minimizers, use_errors=True, count=0, previous_name="none"):
->>>>>>> e969d513
     """
     One problem with potentially several starting points, returns a list
     (start points) of lists (minimizers).
@@ -166,10 +127,7 @@
     @param previous_name :: name of the previous problem
     """
 
-<<<<<<< HEAD
     previous_name = "none"
-=======
->>>>>>> e969d513
     max_possible_float = sys.float_info.max
     wks, cost_function = prepare_wks_cost_function(prob, use_errors)
     function_definitions = get_function_definitions(prob)
@@ -195,48 +153,23 @@
                                        cost_function=cost_function)
             t_end = time.clock()
 
-<<<<<<< HEAD
             if not status == 'failed':
                 (chi_sq, min_chi_sq,
                  best_fit) = calculate_chi_sq(fit_wks, min_chi_sq, best_fit,
                                               minimizer_name)
                 runtime = t_end - t_start
-=======
-            print("*** Using minimizer {0}, Status: {1}".format(minimizer_name, status))
-            logger.info("*** Using minimizer {0}, Status: {1}".format(minimizer_name, status))
-
-            chi_sq = -1
-            if not status == 'failed':
-
-                if fit_wks:
-                    chi_sq = calculate_chi_sq(fit_wks.readY(2))
-                    if chi_sq <min_chi_sq:
-                        tmp = msapi.ConvertToPointData(fit_wks)
-                        best_fit = data(minimizer_name,tmp.readX(1),tmp.readY(1))
-                        min_chi_sq = chi_sq
-                else:
-                    chi_sq = float("nan")
-                    logger.warning(" No output fit workspace")
-                print("Chi_sq: {0}".format(chi_sq))
->>>>>>> e969d513
-
+                
             result = test_result.FittingTestResult()
             result.problem = prob
             result.fit_status = status
             result.params = params
             result.errors = errors
-<<<<<<< HEAD
             result.chi_sq = chi_sq
             result.runtime = runtime
             result.minimizer = minimizer_name
             result.function_def = fit_function
-=======
-            result.chi_sq = chi_sq if not chi_sq == -1 else np.nan
-            result.runtime = t_end - t_start if not np.isnan(chi_sq) else np.nan
-            results_problem_start.append(result)
->>>>>>> e969d513
-
             results_problem.append(result)
+           
             logger.info("*** Using minimizer {0}, Status: {1}".
                         format(minimizer_name, status))
 
@@ -290,7 +223,6 @@
     @param fit_function :: fitting function
     """
 
-<<<<<<< HEAD
     # Set up the directories to organise the figures in
     VDPage_dir = os.path.join(visuals_dir, "VDPages")
     if not os.path.exists(VDPage_dir):
@@ -361,13 +293,7 @@
     @param figures_dir :: directory that holds the figures
     """
 
-=======
-
-    figures_dir = os.path.join(group_results_dir, "Figures")
-    if not os.path.exists(figures_dir):
-        os.makedirs(figures_dir)
-
->>>>>>> e969d513
+
     fig=plot()
     fig.add_data(raw_data)
     best_fit.markers=''
@@ -375,29 +301,10 @@
     best_fit.colour='green'
     best_fit.order_data()
     fig.add_data(best_fit)
-<<<<<<< HEAD
+
     fig.labels['y'] = "Arbitrary units"
     fig.labels['x'] = "Time ($\mu s$)"
     fig.labels['title'] = name + " " + str(count)
-=======
-    tmp = msapi.ConvertToPointData(wks)
-    xData = tmp.readX(0)
-    yData = tmp.readY(0)
-    eData = tmp.readE(0)
-    raw = data("Data",xData,yData,eData)
-    raw.showError = True
-    raw.linestyle = ''
-    fig.add_data(raw)
-    fig.labels['y'] = "Arbitrary units"
-    fig.labels['x'] = "Time ($\mu s$)"
-    if prob.name == previous_name:
-        count+=1
-    else:
-        count =1
-        previous_name = prob.name
-
-    fig.labels['title'] = prob.name[:-4]+" "+str(count)
->>>>>>> e969d513
     fig.title_size=10
     figure_name = (figures_dir + os.sep + "Fit for " + name + " " +
                    str(count) + ".png")
@@ -409,7 +316,6 @@
     """
     Function that makes a plot of the starting guess.
 
-<<<<<<< HEAD
     @param raw_data :: array that contains the raw data point information
     @param fit_function :: function that must be fitted
     @param wks :: workspace containing the data points information
@@ -422,12 +328,6 @@
                            CostFunction='Least squares',IgnoreInvalidData=True,
                            StartX=prob.start_x, EndX=prob.end_x,
                            MaxIterations=0)
-=======
-    fit_result = msapi.Fit(user_func, wks, Output='ws_fitting_test',
-                           Minimizer='Levenberg-Marquardt',
-                           CostFunction='Least squares',IgnoreInvalidData=True,
-                           StartX=prob.start_x, EndX=prob.end_x,MaxIterations=0)
->>>>>>> e969d513
 
     tmp = msapi.ConvertToPointData(fit_result.OutputWorkspace)
     xData = tmp.readX(1)
@@ -532,50 +432,7 @@
 
     return wks, cost_function
 
-
-<<<<<<< HEAD
-=======
-def calculate_chi_sq(values):
-    ''' Function that calculates chi squared given a vector of differences
-        between the actual data points and the data points of the fit '''
-
-    return np.sum(np.square(values))
-
-
-def splitByString(name,min_length,loop=0,splitter=0):
-    """
-    A simple function for splitting via characters in a long string
-    @param name :: input string
-    @param min_length :: minimum length of a linestyle
-    @param loop :: number of time cycled through the split options
-    @param splitter :: index of which split pattern to use
-    @returns :: the split string
-    """
-
-    tmp = name[min_length:]
-    split_at=[";","+",","]
-
-    if splitter+1 >len(split_at):
-        if loop>3:
-            print ("failed ",name)
-            logger.error("failed in splitByString function", name)
-            return "..."
-        else:
-            return splitByString(name,min_length,loop+1)
-
-    loc=tmp.find(split_at[splitter])+min_length
-
-    if loc ==-1+min_length or loc > min_length*2:
-        if len(tmp)>min_length:
-            return splitByString(name,min_length,loop,splitter+1)
-        return name
-    else:
-        tmp = splitByString(name[loc+1:],min_length,loop,splitter)
-        title=name[:loc+1]+"\n"+tmp
-        return title
-
-
->>>>>>> e969d513
+  
 def get_function_definitions(prob):
     """
     Produces function definition strings (as a full definition in
@@ -590,16 +447,8 @@
 
     function_defs = []
     if prob.starting_values:
-<<<<<<< HEAD
         starting_values = len(prob.starting_values[0][1])
         for start_idx in range(0, starting_values):
-=======
-        num_starts = len(prob.starting_values[0][1])
-        for start_idx in range(0, num_starts):
-
-            start_string = ''  # like: 'b1=250, b2=0.0005'
->>>>>>> e969d513
-
             starting_value_str = ''
             for param in prob.starting_values:
                 starting_value_str += ('{0}={1},'.
@@ -678,17 +527,10 @@
 
     print("* Testing fitting of problem {0}".format(prob.name))
     logger.info("* Testing fitting of problem {0}".format(prob.name))
-
-<<<<<<< HEAD
+    
     return prob
-=======
-    for problem in probs:
-        logger.info(problem)
-
-    return probs
->>>>>>> e969d513
-
-
+  
+  
 def empty_contents_of_folder(directory):
     """
     Deletes everything in the directory given by directory.
