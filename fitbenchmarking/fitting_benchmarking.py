--- conflicted
+++ resolved
@@ -8,13 +8,8 @@
 
 from fitbenchmarking.utils.logging_setup import logger
 
-<<<<<<< HEAD
-from fitbenchmarking.parsing import parse
+from fitbenchmarking.parsing.parser_factory import parse_problem_file
 from fitbenchmarking.utils import create_dirs, misc
-=======
-from fitbenchmarking.parsing.parser_factory import parse_problem_file
-from fitbenchmarking.utils import create_dirs, misc, options
->>>>>>> be3361d4
 from fitbenchmarking.fitbenchmark_one_problem import fitbm_one_prob
 
 
@@ -43,13 +38,12 @@
     results_dir = create_dirs.results(options.results_dir)
     group_results_dir = create_dirs.group_results(results_dir, group_name)
 
-<<<<<<< HEAD
     # Extract problem definitions
     problem_group = misc.get_problem_files(data_dir)
 
     results = []
     for p in problem_group:
-        parsed_problem = parse.parse_problem_file(p)
+        parsed_problem = parse_problem_file(p)
         problem_results = fitbm_one_prob(problem=parsed_problem,
                                          options=options,
                                          directory=group_results_dir)
@@ -60,56 +54,5 @@
             for s in options.software:
                 tmp_result.extend(r[s])
             results.append(tmp_result)
-=======
-    user_input = misc.save_user_input(software, minimizers, group_name,
-                                      group_results_dir, use_errors)
-
-    prob_results = _benchmark(user_input, problem_group, num_runs)
-
-    return prob_results, results_dir
-
-
-def _benchmark(user_input, problem_group, num_runs):
-    """
-    Loops through software and benchmarks each problem within the problem
-    group.
-
-    :param user_input: all the information specified by the user
-    :type user_input: fitbenchmarking.utils.user_input.UserInput
-    :param problem_group: Paths to problem files in the group
-                          e.g. ['NIST/low_difficulty/file1.dat',
-                                'NIST/low_difficulty/file2.dat',
-                                ...]
-    :type problem_group: list of string
-    :param num_runs: number of times controller.fit() is run to
-                     generate an average runtime
-    :type num_runs: int
-
-    :returns: Result objects, per problem per user_input
-    :rtype: list of fitbenchmarking.plotting.plot_helper.data
-    """
-    if not isinstance(user_input, list):
-        user_input = [user_input]
-
-    results = []
-
-    for p in problem_group:
-        problem = parse_problem_file(p)
-
-        problem_results = [fitbm_one_prob(u, problem, num_runs)
-                           for u in user_input]
-
-        # reorganise loop structure from:
-        # [[val per minimizer] per function] per input]
-        # to:
-        # [[val per input per minimizer] per function]
-        reordered_results = [[problem_results[inp_idx][fun_idx][min_idx]
-                              for inp_idx in range(len(user_input))
-                              for min_idx
-                              in range(len(problem_results[inp_idx][fun_idx]))]
-                             for fun_idx in range(len(problem_results[0]))]
-
-        results.extend(reordered_results)
->>>>>>> be3361d4
 
     return results