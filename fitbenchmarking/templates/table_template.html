<!DOCTYPE html>
<html>
    <meta charset="UTF-8" />
    <meta name="viewport" content="width=device-width, initial-scale=1" />
    <link rel="stylesheet" type="text/css" href="{{ css_style_sheet }}" />
    <link rel="stylesheet" type="text/css" href="{{ table_style }}" />
    <link rel="stylesheet" type="text/css" href="{{ custom_style }}" />
    <link rel="stylesheet" type="text/css" href="{{ maths_style }}" />

    <head>
        <title>Fitbenchmark Results Table</title>
    </head>
    <body>
        <div class="box">
            <div class="container">
                <div class="post-title">
                    <h1>{{ result_name }}</h1>
                    <hr />
                </div>
                {% if table_description %}
                <div class="content">
                    {{ table_description }}
                </div>
                {% endif %}
		<section class="accordion">

                    <input type="checkbox" name="collapse" id="handle2" checked="checked">
			<h2 class="handle">
                            <label for="handle2">Table</label>
			</h2>
			<div class="content">
                            {% if table_format %}
			    <p>
				{{ table_format }}
			    </p>
			    {% endif %}
			    <center>
				<div class="table">
				    {{ table }}
				</div>
			    </center>
			    <p>
				Clicking a result in the tables will give more details,
				such as graphs of the fit against the data and the parameters that the minimizer found.
			    </p>
			    <p>
				Clicking the problem names will take you to details of the best minimizer.
			    </p>
<<<<<<< HEAD
                {% if report_failed_min %}
                    <h3>Failed minimizers</h3>
                    <p>
                    The `algorithm_type` has been selected to be
                    <strong>{{algorithm_type}}</strong>. Please review
                    current options setup and re-run FitBenmarking.
                    </p>
                    <p>
                    {% for software, minimizer in unselected_minimzers.items() %}
                        Withing <strong>{{software}}</strong> the following
                        minimizers we were not run due to the selected
                        minimizers:
                        <ol>
                            {% for m in minimizer -%}
                                {{ m }} <br/>
                            {%- endfor %}
                        </ol>
                    {% endfor %}
                    </p>
                {% endif %}

                {% if failed_problems != [] %}
                    <h3>Failed problems</h3>
                    <p>
                        For the following problems all the selected minimizers
                        and software packages raise an exception:
                    </p>
                    <ol>
                        {% for problem in failed_problems %}
                            {{ problem }} <br/>
                        {% endfor %}
                    </ol>
                    <p>
                        This is likely due to the `algorithm_type` set in the options. Please review current options setup and re-run
                        FitBenmarking.
                    </p>
                {% endif %}
=======
                <p>
                Clicking the software name will take you to FitBenchmarking Read the Docs documentation for the selected software.
                </p>
>>>>>>> 1cdd54a0
			    <h3>Errors</h3>
			    <p>
				The superscripts in the tables denote current error handling within FitBenchmarking.
				Currently the errors correspond to:
			    </p>
			    <table style="width:60%">
				<tr>
				    <th>Error flag</th>
				    <th>Error message</th>
				</tr>
				{% for flag, message in error_message.items() %}
				<tr>
				    <td>{{ flag }}</td>
				    <td>{{ message }}</td>
				</tr>
				{% endfor %}
			    </table>
			</div>
		</section>
		{% if has_pp %}
		<hr>
		<section class="accordion">
		    <input type="checkbox" name="collapse" id="handle3" checked="checked">
			<h2 class="handle">
			    <label for="handle3">Performance profile</label>
			</h2>
			<div class="content">
			    {% for imgfile in pp_filenames %}
			        <img alt="{{ imgfile }}" src="{{ imgfile }}" />
			    {% endfor %}
			    <p>
				This is a Dolan-Moré performance profile.
				The solvers appearing in the top left corner may be considered the best
				performing on this test set.
				See <a href="https://doi.org/10.1007/s101070100263">Dolan and Moré (2001)</a> for more information.
			    </p>
			</div>
                </section>
		{% endif %}
                <center>
		    <button class="btn default" onclick="history.go(-1)">
			<i class="fa fa-arrow-left"></i>
		    </button>
                </center>
            </div>
        </div>
    </body>
</html><|MERGE_RESOLUTION|>--- conflicted
+++ resolved
@@ -6,7 +6,6 @@
     <link rel="stylesheet" type="text/css" href="{{ table_style }}" />
     <link rel="stylesheet" type="text/css" href="{{ custom_style }}" />
     <link rel="stylesheet" type="text/css" href="{{ maths_style }}" />
-
     <head>
         <title>Fitbenchmark Results Table</title>
     </head>
@@ -18,122 +17,117 @@
                     <hr />
                 </div>
                 {% if table_description %}
-                <div class="content">
-                    {{ table_description }}
+                    <div class="content">
+                        {{ table_description }}
+                    </div>
+                {% endif %}
+                <section class="accordion">
+                    <input type="checkbox" name="collapse" id="handle2" checked="checked">
+                    <h2 class="handle">
+                    <label for="handle2">Table</label>
+                    </h2>
+                    <div class="content">
+                        {% if table_format %}
+                            <p>
+                                {{ table_format }}
+                            </p>
+                        {% endif %}
+                        <center>
+                        <div class="table">
+                            {{ table }}
+                        </div>
+                        </center>
+                        <p>
+                            Clicking a result in the tables will give more details,
+                            such as graphs of the fit against the data and the parameters that the minimizer found.
+                        </p>
+                        <p>
+                            Clicking the problem names will take you to details of the best minimizer.
+                        </p>
+                        <p>
+                            Clicking the software name will take you to FitBenchmarking Read the Docs documentation for the selected software.
+                        </p>
+                        {% if report_failed_min %}
+                            <h3>Failed minimizers</h3>
+                            <p>
+                                The `algorithm_type` has been selected to be
+                                <strong>{{algorithm_type}}</strong>. Please review
+                                current options setup and re-run FitBenmarking.
+                            </p>
+                            <p>
+                                {% for software, minimizer in unselected_minimzers.items() %}
+                                    Withing <strong>{{software}}</strong> the following
+                                    minimizers we were not run due to the selected
+                                    minimizers:
+                                    <ol>
+                                        {% for m in minimizer -%}
+                                            {{ m }} <br/>
+                                            {%- endfor %}
+                                        </ol>
+                                    {% endfor %}
+                                </p>
+                            {% endif %}
+                            {% if failed_problems != [] %}
+                                <h3>Failed problems</h3>
+                                <p>
+                                    For the following problems all the selected minimizers
+                                    and software packages raise an exception:
+                                </p>
+                                <ol>
+                                    {% for problem in failed_problems %}
+                                        {{ problem }} <br/>
+                                    {% endfor %}
+                                </ol>
+                                <p>
+                                    This is likely due to the `algorithm_type` set in the options. Please review current options setup and re-run
+                                    FitBenmarking.
+                                </p>
+                            {% endif %}
+                            <h3>Errors</h3>
+                            <p>
+                                The superscripts in the tables denote current error handling within FitBenchmarking.
+                                Currently the errors correspond to:
+                            </p>
+                            <table style="width:60%">
+                                <tr>
+                                    <th>Error flag</th>
+                                    <th>Error message</th>
+                                </tr>
+                                {% for flag, message in error_message.items() %}
+                                    <tr>
+                                        <td>{{ flag }}</td>
+                                        <td>{{ message }}</td>
+                                    </tr>
+                                {% endfor %}
+                            </table>
+                        </div>
+                    </section>
+                    {% if has_pp %}
+                        <hr>
+                        <section class="accordion">
+                            <input type="checkbox" name="collapse" id="handle3" checked="checked">
+                            <h2 class="handle">
+                            <label for="handle3">Performance profile</label>
+                            </h2>
+                            <div class="content">
+                                {% for imgfile in pp_filenames %}
+                                    <img alt="{{ imgfile }}" src="{{ imgfile }}" />
+                                {% endfor %}
+                                <p>
+                                    This is a Dolan-Moré performance profile.
+                                    The solvers appearing in the top left corner may be considered the best
+                                    performing on this test set.
+                                    See <a href="https://doi.org/10.1007/s101070100263">Dolan and Moré (2001)</a> for more information.
+                                </p>
+                            </div>
+                        </section>
+                    {% endif %}
+                    <center>
+                    <button class="btn default" onclick="history.go(-1)">
+                    <i class="fa fa-arrow-left"></i>
+                    </button>
+                    </center>
                 </div>
-                {% endif %}
-		<section class="accordion">
-
-                    <input type="checkbox" name="collapse" id="handle2" checked="checked">
-			<h2 class="handle">
-                            <label for="handle2">Table</label>
-			</h2>
-			<div class="content">
-                            {% if table_format %}
-			    <p>
-				{{ table_format }}
-			    </p>
-			    {% endif %}
-			    <center>
-				<div class="table">
-				    {{ table }}
-				</div>
-			    </center>
-			    <p>
-				Clicking a result in the tables will give more details,
-				such as graphs of the fit against the data and the parameters that the minimizer found.
-			    </p>
-			    <p>
-				Clicking the problem names will take you to details of the best minimizer.
-			    </p>
-<<<<<<< HEAD
-                {% if report_failed_min %}
-                    <h3>Failed minimizers</h3>
-                    <p>
-                    The `algorithm_type` has been selected to be
-                    <strong>{{algorithm_type}}</strong>. Please review
-                    current options setup and re-run FitBenmarking.
-                    </p>
-                    <p>
-                    {% for software, minimizer in unselected_minimzers.items() %}
-                        Withing <strong>{{software}}</strong> the following
-                        minimizers we were not run due to the selected
-                        minimizers:
-                        <ol>
-                            {% for m in minimizer -%}
-                                {{ m }} <br/>
-                            {%- endfor %}
-                        </ol>
-                    {% endfor %}
-                    </p>
-                {% endif %}
-
-                {% if failed_problems != [] %}
-                    <h3>Failed problems</h3>
-                    <p>
-                        For the following problems all the selected minimizers
-                        and software packages raise an exception:
-                    </p>
-                    <ol>
-                        {% for problem in failed_problems %}
-                            {{ problem }} <br/>
-                        {% endfor %}
-                    </ol>
-                    <p>
-                        This is likely due to the `algorithm_type` set in the options. Please review current options setup and re-run
-                        FitBenmarking.
-                    </p>
-                {% endif %}
-=======
-                <p>
-                Clicking the software name will take you to FitBenchmarking Read the Docs documentation for the selected software.
-                </p>
->>>>>>> 1cdd54a0
-			    <h3>Errors</h3>
-			    <p>
-				The superscripts in the tables denote current error handling within FitBenchmarking.
-				Currently the errors correspond to:
-			    </p>
-			    <table style="width:60%">
-				<tr>
-				    <th>Error flag</th>
-				    <th>Error message</th>
-				</tr>
-				{% for flag, message in error_message.items() %}
-				<tr>
-				    <td>{{ flag }}</td>
-				    <td>{{ message }}</td>
-				</tr>
-				{% endfor %}
-			    </table>
-			</div>
-		</section>
-		{% if has_pp %}
-		<hr>
-		<section class="accordion">
-		    <input type="checkbox" name="collapse" id="handle3" checked="checked">
-			<h2 class="handle">
-			    <label for="handle3">Performance profile</label>
-			</h2>
-			<div class="content">
-			    {% for imgfile in pp_filenames %}
-			        <img alt="{{ imgfile }}" src="{{ imgfile }}" />
-			    {% endfor %}
-			    <p>
-				This is a Dolan-Moré performance profile.
-				The solvers appearing in the top left corner may be considered the best
-				performing on this test set.
-				See <a href="https://doi.org/10.1007/s101070100263">Dolan and Moré (2001)</a> for more information.
-			    </p>
-			</div>
-                </section>
-		{% endif %}
-                <center>
-		    <button class="btn default" onclick="history.go(-1)">
-			<i class="fa fa-arrow-left"></i>
-		    </button>
-                </center>
             </div>
-        </div>
-    </body>
-</html>+        </body>
+    </html>