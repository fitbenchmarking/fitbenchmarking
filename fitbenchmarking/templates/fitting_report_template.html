--- conflicted
+++ resolved
@@ -66,25 +66,14 @@
                     {% if is_best_fit %}
                         <p>This is the <span class="pill">best</span> fit of the minimizers used.</p>
                     {% endif %}
-<<<<<<< HEAD
-                    <p><b>Minimizer</b>: <span class="pill">{{ minimizer }}</span></p>
-                    <p><b>Accuracy</b>: <span class="pill">{{ accuracy }}</span></p>
-                    <p><b>Runtime</b>: <span class="pill">{{ runtime }} seconds</span></p>
-                    <p><b>Energy Usage</b>: <span class="pill">{{ energy }}</span></p>
-                    <p><b>Number of iterations</b>: <span class="pill">{{ iteration_count }}</span></p>
-                    <p><b>Number of function evaluations</b>: <span class="pill">{{ func_evals }}</span></p>
-                    <p><b>Functions</b>:</p>
-                    <table>
-=======
                     <p>Minimizer: <b>{{ minimizer }}</b></p>
                     <p>Accuracy: <b>{{ accuracy }}</b></p>
                     <p>Runtime: <b>{{ runtime }} seconds</b></p>
-                    <p>Emissions: <b>{{ emissions }}</b></p>
+                    <p>Energy Usage: <b>{{ energy }}</b></p>
                     <p>Number of iterations: <b>{{ iteration_count }}</b></p>
                     <p>Number of function evaluations: <b>{{ func_evals }}</b></p>
                     <p>Functions:</p>
                     <table class="simple-table">
->>>>>>> 5b1cdc63
                         <colgroup>
                             <col width="36%" />
                             <col width="64%" />
