"""
Test that accuracy of FitBenchmarking is consistent with previous versions
"""

try:
    from itertools import zip_longest
except ImportError:
    from itertools import izip_longest as zip_longest

import os
from sys import platform
from tempfile import NamedTemporaryFile
from unittest import TestCase
from pytest import test_type as TEST_TYPE  # pylint: disable=no-name-in-module
from conftest import run_for_test_types

from fitbenchmarking.cli.main import run
from fitbenchmarking.utils.options import Options


@run_for_test_types(TEST_TYPE, 'all')
class TestRegressionAll(TestCase):
    """
    Regression tests for the Fitbenchmarking software with all fitting software
    packages
    """

    @classmethod
    def setUpClass(cls):
        """
        Create an options file, run it, and get the results.
        """
        cls.results_dir = os.path.join(os.path.dirname(__file__),
                                       "fitbenchmarking_results")

    def test_results_consistent_all(self):
        """
        Regression testing that the results of fitting a set of problems
        containing all problem types against a single minimizer from each of
        the supported softwares
        """
        problem_sub_directory = "all_parsers_set"

        run_benchmark(self.results_dir, problem_sub_directory)

        diff, msg = compare_results(problem_sub_directory, "all_parsers.csv")
        self.assertListEqual([], diff, msg)

    def test_multifit_consistent(self):
        """
        Regression testing that the results of fitting multifit problems
        against a single minimizer from mantid.
        """
        problem_sub_directory = "multifit_set"

        run_benchmark(self.results_dir, problem_sub_directory,
                      override_software=["mantid"],
                      jac_num_method={"scipy": ["2-point", "3-point"]})

        diff, msg = compare_results(problem_sub_directory, "multifit.csv")
        self.assertListEqual([], diff, msg)


@run_for_test_types(TEST_TYPE, 'matlab')
class TestRegressionMatlab(TestCase):
    """
    Regression tests for the Fitbenchmarking software with
    matlab fitting software
    """

    @classmethod
    def setUpClass(cls):
        """
        Create an options file, run it, and get the results.
        """
        cls.results_dir = os.path.join(os.path.dirname(__file__),
                                       'fitbenchmarking_results')

    def test_results_consistent_all(self):
        """
        Regression testing that the results of fitting a set of problems
        containing all problem types against a single minimizer from each of
        the supported softwares
        """
        problem_sub_directory = "all_parsers_set"

        run_benchmark(self.results_dir, problem_sub_directory)

        diff, msg = compare_results(problem_sub_directory, "matlab.csv")
        self.assertListEqual([], diff, msg)


@run_for_test_types(TEST_TYPE, 'default')
class TestRegressionDefault(TestCase):
    """
    Regression tests for the Fitbenchmarking software with all default fitting
    software packages
    """

    @classmethod
    def setUpClass(cls):
        """
        Create an options file, run it, and get the results.
        """
        cls.results_dir = os.path.join(os.path.dirname(__file__),
                                       'fitbenchmarking_results')

    def test_results_consistent(self):
        """
        Regression testing that the results of fitting a set of problems
        containing all problem types against a single minimizer from each of
        the supported softwares
        """
        problem_sub_directory = "default_parsers_set"

        run_benchmark(self.results_dir, problem_sub_directory)

        diff, msg = compare_results(problem_sub_directory,
                                    "default_parsers_set.csv")
        self.assertListEqual([], diff, msg)


def diff_result(actual, expected):
    """
    Return the lines which differ between expected and actual along with a
    formatted message.

    :param expected: The expected result
    :type expected: list of strings
    :param actual: The actual result
    :type actual: list of strings
    :return: The lines which differ and a formatted message
    :rtype: list[list[str]], str
    """
    diff = []
    for i, (exp_line, act_line) in enumerate(
            zip_longest(expected, actual)):
        exp_line = '' if exp_line is None else exp_line.strip('\n')
        act_line = '' if act_line is None else act_line.strip('\n')
        if exp_line != act_line:
            diff.append([i, exp_line, act_line])

    msg = f'\n\nOutput has changed in {len(diff)} ' \
          + 'minimizer-problem pairs. \n' \
          + '\n'.join([f'== Line {line_change[0]} ==\n'
                       f'Expected :{line_change[1]}\n'
                       f'Actual   :{line_change[2]}'
                       for line_change in diff])
    if diff != []:
        print("\n==\n")
        print("Output generated (also saved as actual.out):")
        with open("actual.out", "w") as outfile:
            for line in actual:
                print(line)
                outfile.write(line)
    return diff, msg


def compare_results(problem_sub_directory: str, result_filename: str) -> list:
    """
    Compares the expected benchmark results with the actual results,
    and returns the lines which differ between expected and actual
    along with a formatted message.

    :param problem_sub_directory: The directory containing problems.
    :type problem_sub_directory: str
    :param result_filename: The name of the actual result file.
    :type result_filename: str
    :return: The lines which differ and a formatted message
    :rtype: list[list[str]], str
    """
    expected_file = os.path.join(os.path.dirname(__file__),
                                 f'{platform}_expected_results',
                                 result_filename)

    actual_file = os.path.join(os.path.dirname(__file__),
                               'fitbenchmarking_results',
                               problem_sub_directory,
                               'acc_table.csv')

    with open(expected_file, 'r') as f:
        expected = f.readlines()

    with open(actual_file, 'r') as f:
        actual = f.readlines()

    return diff_result(actual, expected)


def setup_options(override_software: list = None,
                  jac_num_method: dict = None) -> Options:
    """
    Setups up options class for system tests

    :param override_software: The software to use instead of the
    software determined by the test type.
    :type override_software: list of strings
    :param jac_num_method: The jacobian methods to use when fitting.
    :type jac_num_method: dict{str: list[str]}

    :return: Fitbenchmarking options file for tests
    :rtype: fitbenchmarking.utils.options.Options
    """
    opts = Options()
    opts.num_runs = 1
    opts.make_plots = False

    # The software to test for the different test types.
    # - 'dfo' and 'minuit' are included but are unstable for other datasets.
    # - 'gradient_free' and 'scipy_go' are left out as they require bounds.
<<<<<<< HEAD
    software = {"all": ["bumps", "dfo", "gofit", "gsl", "levmar", "mantid",
                        "minuit", "nlopt", "ralfit", "scipy", "scipy_ls"],
=======
    software = {"all": ["bumps", "dfo", "ceres", "gofit", "gsl", "levmar",
                        "lmfit", "mantid", "minuit", "ralfit", "scipy",
                        "scipy_ls", "theseus"],
>>>>>>> 2c924377
                "default": ["bumps", "scipy", "scipy_ls"],
                "matlab": ["horace", "matlab", "matlab_curve", "matlab_opt",
                           "matlab_stats"]}

    # The minimizers to test for each software
    minimizers = {"bumps": "lm-bumps",
                  "dfo": "dfols",
                  "ceres": "Levenberg_Marquardt",
                  "gofit": "regularisation",
                  "gsl": "lmsder",
                  "horace": "lm-lsqr",
                  "levmar": "levmar",
                  "lmfit": "least_squares",
                  "mantid": "Levenberg-Marquardt",
                  "matlab": "Nelder-Mead Simplex",
                  "matlab_curve": "Levenberg-Marquardt",
                  "matlab_opt": "levenberg-marquardt",
                  "matlab_stats": "Levenberg-Marquardt",
<<<<<<< HEAD
                  "minuit": "minuit",
                  "nlopt": "LD_VAR1",
=======
                  "minuit": "migrad",
>>>>>>> 2c924377
                  "ralfit": "gn",
                  "scipy": "Nelder-Mead",
                  "scipy_ls": "lm-scipy",
                  "theseus": "Levenberg_Marquardt"}

    opts.software = software.get(TEST_TYPE) if override_software is None \
        else override_software
    opts.minimizers = {s: [minimizers[s]] for s in opts.software}
    if jac_num_method is not None:
        opts.jac_num_method = jac_num_method
    return opts


def create_options_file(override_software: list = None,
                        jac_num_method: dict = None):
    """
    Creates a temporary options file and returns its name.

    :param override_software: The software to use instead of the
    software determined by the test type.
    :type override_software: list of strings
    :param jac_num_method: The jacobian methods to use when fitting.
    :type jac_num_method: dict{str: list[str]}
    :return: Name of the temporary options file.
    :rtype: str
    """
    opts = setup_options(override_software, jac_num_method)
    with NamedTemporaryFile(suffix='.ini', mode='w',
                            delete=False) as opt_file:
        opts.write_to_stream(opt_file)
        name = opt_file.name
    return name


def run_benchmark(results_dir: str, problem_sub_directory: str,
                  override_software: list = None,
                  jac_num_method: dict = None) -> None:
    """
    Runs a benchmark of the problems in a specific directory
    and places them in the results directory.

    :param results_dir: The directory to place the results in.
    :type results_dir: str
    :param problem_sub_directory: The directory containing problems.
    :type problem_sub_directory: str
    :param override_software: The software to use instead of the
    software determined by the test type.
    :type override_software: list[str]
    :param jac_num_method: The jacobian methods to use when fitting.
    :type jac_num_method: dict{str: list[str]}
    """
    opt_file_name = create_options_file(override_software, jac_num_method)
    problem = os.path.abspath(os.path.join(os.path.dirname(__file__),
                                           os.pardir,
                                           "test_files",
                                           problem_sub_directory))
    run([problem], additional_options={'results_dir': results_dir},
        options_file=opt_file_name,
        debug=True)
    os.remove(opt_file_name)<|MERGE_RESOLUTION|>--- conflicted
+++ resolved
@@ -208,14 +208,9 @@
     # The software to test for the different test types.
     # - 'dfo' and 'minuit' are included but are unstable for other datasets.
     # - 'gradient_free' and 'scipy_go' are left out as they require bounds.
-<<<<<<< HEAD
-    software = {"all": ["bumps", "dfo", "gofit", "gsl", "levmar", "mantid",
-                        "minuit", "nlopt", "ralfit", "scipy", "scipy_ls"],
-=======
     software = {"all": ["bumps", "dfo", "ceres", "gofit", "gsl", "levmar",
-                        "lmfit", "mantid", "minuit", "ralfit", "scipy",
-                        "scipy_ls", "theseus"],
->>>>>>> 2c924377
+                        "lmfit", "mantid", "minuit", "nlopt", "ralfit",
+                        "scipy", "scipy_ls", "theseus"],
                 "default": ["bumps", "scipy", "scipy_ls"],
                 "matlab": ["horace", "matlab", "matlab_curve", "matlab_opt",
                            "matlab_stats"]}
@@ -234,12 +229,8 @@
                   "matlab_curve": "Levenberg-Marquardt",
                   "matlab_opt": "levenberg-marquardt",
                   "matlab_stats": "Levenberg-Marquardt",
-<<<<<<< HEAD
-                  "minuit": "minuit",
+                  "minuit": "migrad",
                   "nlopt": "LD_VAR1",
-=======
-                  "minuit": "migrad",
->>>>>>> 2c924377
                   "ralfit": "gn",
                   "scipy": "Nelder-Mead",
                   "scipy_ls": "lm-scipy",
