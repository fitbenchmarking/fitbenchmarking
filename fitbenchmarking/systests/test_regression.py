--- conflicted
+++ resolved
@@ -116,11 +116,7 @@
         run_benchmark(self.results_dir, problem_sub_directory)
 
         diff, msg = compare_results(problem_sub_directory,
-<<<<<<< HEAD
-                                    "default_parsers_set.txt")
-=======
-                                    "default_parsers.csv")
->>>>>>> 64a2d1f1
+                                    "default_parsers_set.csv")
         self.assertListEqual([], diff, msg)
 
 
