--- conflicted
+++ resolved
@@ -10,7 +10,6 @@
         "sasview" : ["amoeba", "lm-bumps", "newton", "de", "pt", "mp"],
         "dfogn" : ["dfogn"],
         "ralfit" : ["gn","gn_reg","hybrid","hybrid_reg"],
-<<<<<<< HEAD
 	"gsl" : ["lmsder",
 		 "lmder",
 		 "simplex",
@@ -20,9 +19,7 @@
                  "vector_bfgs",
                  "vector_bfgs2",
                  "steepest_descent"]
-=======
 	"minuit" : ["minuit"]
->>>>>>> 9d2b6ab1
         },
 
     "comparison_mode" : "both",
