# script for running fit benchmarking and comparising the relative performance of local minimzers on
# fit problems

import os
import fitting_benchmarking as fitbk
import results_output as fitout

minimizers = ['BFGS', 'Conjugate gradient (Fletcher-Reeves imp.)',
              'Conjugate gradient (Polak-Ribiere imp.)',
              'Levenberg-Marquardt', 'Levenberg-MarquardtMD',
              'Simplex','SteepestDescent',
              'Trust Region', 'Damped GaussNewton']

group_names = ['NIST, "lower" difficulty', 'NIST, "average" difficulty',
               'NIST, "higher" difficulty', "CUTEst", "Neutron data"]
group_suffix_names = ['nist_lower', 'nist_average', 'nist_higher', 'cutest', 'neutron_data']
color_scale = [(1.1, 'ranking-top-1'),
               (1.33, 'ranking-top-2'),
               (1.75, 'ranking-med-3'),
               (3, 'ranking-low-4'),
               (float('nan'), 'ranking-low-5')]


input_data_dir = os.path.dirname(os.path.realpath(__file__))
parent_dir = os.path.dirname(os.path.normpath(input_data_dir))
base_problem_files_dir = os.path.join(parent_dir, 'benchmark_problems')


use_errors = True

nist_group_dir = os.path.join(base_problem_files_dir, 'NIST_nonlinear_regression')
cutest_group_dir = os.path.join(base_problem_files_dir, 'CUTEst')
neutron_data_group_dirs = [os.path.join(base_problem_files_dir, 'Neutron_data')]
muon_data_group_dir = [os.path.join(base_problem_files_dir, 'Muon_data')]

# choice the data to run
run_data = "neutron"

if run_data == "neutron":
    problems, results_per_group = fitbk.do_fitting_benchmark(neutron_data_group_dirs=neutron_data_group_dirs,
                                                             minimizers=minimizers, use_errors=use_errors)
elif run_data == "muon":
    group_names = ['MUON']
    group_suffix_names = ['MUON']
    problems, results_per_group = fitbk.do_fitting_benchmark(muon_data_group_dir=muon_data_group_dir,
                                                             minimizers=minimizers, use_errors=use_errors)
elif run_data == "nist":
    # NIST data
    problems, results_per_group = fitbk.do_fitting_benchmark(nist_group_dir=nist_group_dir,
                                                             minimizers=minimizers, use_errors=use_errors)

for idx, group_results in enumerate(results_per_group):
        print("\n\n")
        print("********************************************************")
        print("**************** RESULTS FOR GROUP {0}, {1} ************".format(idx+1,
                                                                                group_names[idx]))
        print("********************************************************")
        fitout.print_group_results_tables(minimizers, group_results, problems[idx],
                                          group_name=group_suffix_names[idx],
                                          use_errors=use_errors,
<<<<<<< HEAD
                                          simple_text=False, rst=True, save_to_file=True, color_scale=color_scale)
=======
                                          simple_text=True, rst=True, save_to_file=True, color_scale=color_scale)

>>>>>>> 8598a1e1

header = '\n\n**************** OVERALL SUMMARY - ALL GROUPS ******** \n\n'
print(header)
fitout.print_overall_results_table(minimizers, results_per_group, problems, group_names,
                                   use_errors=use_errors, save_to_file=True)<|MERGE_RESOLUTION|>--- conflicted
+++ resolved
@@ -58,12 +58,8 @@
         fitout.print_group_results_tables(minimizers, group_results, problems[idx],
                                           group_name=group_suffix_names[idx],
                                           use_errors=use_errors,
-<<<<<<< HEAD
                                           simple_text=False, rst=True, save_to_file=True, color_scale=color_scale)
-=======
-                                          simple_text=True, rst=True, save_to_file=True, color_scale=color_scale)
 
->>>>>>> 8598a1e1
 
 header = '\n\n**************** OVERALL SUMMARY - ALL GROUPS ******** \n\n'
 print(header)
