"""
Produce output tables from fitting benchmarking results, in different
formats such as RST and plain text.
"""
# Copyright &copy; 2016 ISIS Rutherford Appleton Laboratory, NScD
# Oak Ridge National Laboratory & European Spallation Source
#
# This file is part of Mantid.
# Mantid is free software; you can redistribute it and/or modify
# it under the terms of the GNU General Public License as published by
# the Free Software Foundation; either version 3 of the License, or
# (at your option) any later version.
#
# Mantid is distributed in the hope that it will be useful,
# but WITHOUT ANY WARRANTY; without even the implied warranty of
# MERCHANTABILITY or FITNESS FOR A PARTICULAR PURPOSE.  See the
# GNU General Public License for more details.
#
# You should have received a copy of the GNU General Public License
# along with this program.  If not, see <http://www.gnu.org/licenses/>.
#
# File change history is stored at: <https://github.com/mantidproject/mantid>.
# Code Documentation is available at: <http://doxygen.mantidproject.org>

from __future__ import (absolute_import, division, print_function)

import numpy as np
from docutils.core import publish_string
import post_processing as postproc
import os
import mantid.simpleapi as msapi


# older version of numpy does not support nanmean and nanmedian
# and nanmean and nanmedian was removed in scipy 0.18 in favor of numpy
# so try numpy first then scipy.stats
try:
    from numpy import nanmean, nanmedian
except ImportError:
    from scipy.stats import nanmean, nanmedian

# Some naming conventions for the output files
BENCHMARK_VERSION_STR = 'v3.8'
FILENAME_SUFFIX_ACCURACY = 'acc'
FILENAME_SUFFIX_RUNTIME = 'runtime'
FILENAME_EXT_TXT = 'txt'
FILENAME_EXT_HTML = 'html'
# Directory of where the script is called from (e.g. MantidPlot dir)
WORKING_DIR = os.getcwd()
# Directory of this script (e.g. in source)
SCRIPT_DIR = os.path.dirname(__file__)


def print_group_results_tables(minimizers, results_per_test, problems_obj, group_name, use_errors,
<<<<<<< HEAD
                               simple_text=True, rst=False, save_to_file=False, color_scale=None,
                               results_dir=None):
=======
                               rst=True, save_to_file=True, color_scale=None):
>>>>>>> 1edb3f6c
    """
    Prints out results for a group of fit problems in accuracy and runtime tables, in a summary
    format and both as simple text, rst format and/or to file depending on input arguments

    @param minimizers :: list of minimizer names
    @param results_per_test :: result objects
    @param problems_obj :: definitions of the test problems
    @param group_name :: name of this group of problems (example 'NIST "lower difficulty"', or
                         'Neutron data')
    @param use_errors :: whether to use observational errors
    @param simple_text :: whether to print the tables in a simple text format
    @param rst :: whether to print the tables in rst format. They are printed to the standard outputs
                  and to files following specific naming conventions
    @param save_to_file :: If rst=True, whether to save the tables to files following specific naming conventions
    @param color_scale :: threshold-color pairs. This is used for RST tables. The number of levels
                          must be consistent with the style sheet used in the documentation pages (5
                          at the moment).
    """

    tables_dir = make_results_directory(results_dir, group_name)

    linked_problems = build_indiv_linked_problems(results_per_test, group_name)
    accuracy_tbl, runtime_tbl = postproc.calc_accuracy_runtime_tbls(results_per_test, minimizers)
    norm_acc_rankings, norm_runtimes, summary_cells_acc, summary_cells_runtime = \
        postproc.calc_norm_summary_tables(accuracy_tbl, runtime_tbl)

    if rst:
        # print out accuracy table for this group of fit problems
        tbl_acc_indiv = build_rst_table(minimizers, linked_problems, norm_acc_rankings,
                                        comparison_type='accuracy', comparison_dim='',
                                        using_errors=use_errors, color_scale=color_scale)

        if save_to_file:
            save_table_to_file(results_dir=tables_dir, table_data=tbl_acc_indiv, errors=use_errors, group_name=group_name,
                               metric_type=FILENAME_SUFFIX_ACCURACY, file_extension=FILENAME_EXT_TXT)
            save_table_to_file(results_dir=tables_dir, table_data=tbl_acc_indiv, errors=use_errors, group_name=group_name,
                               metric_type=FILENAME_SUFFIX_ACCURACY, file_extension=FILENAME_EXT_HTML)

        # print out runtime table for this group of fit problems
        tbl_runtime_indiv = build_rst_table(minimizers, linked_problems, norm_runtimes,
                                            comparison_type='runtime', comparison_dim='',
                                            using_errors=use_errors, color_scale=color_scale)

        if save_to_file:
            save_table_to_file(results_dir=tables_dir, table_data=tbl_runtime_indiv, errors=use_errors, group_name=group_name,
                               metric_type=FILENAME_SUFFIX_RUNTIME, file_extension=FILENAME_EXT_TXT)
            save_table_to_file(results_dir=tables_dir, table_data=tbl_runtime_indiv, errors=use_errors, group_name=group_name,
                               metric_type=FILENAME_SUFFIX_RUNTIME, file_extension=FILENAME_EXT_HTML)



def build_indiv_linked_problems(results_per_test, group_name):
    """
    Makes a list of linked problem names which would be used for the
    rows of the first column of the tables of individual results.

    @param results_per_test :: results as produces by the fitting tests
    @param group_name :: name of the group (NIST, Neutron data, etc.) this problem is part of

    @returns :: list of problems with their description link tags
    """
    prev_name = ''
    prob_count = 1
    linked_problems = []

    for test_idx, prob_results in enumerate(results_per_test):
        raw_name = results_per_test[test_idx][0].problem.name
        name = raw_name.split('.')[0]

        if name == prev_name:
            prob_count += 1
        else:
            prob_count = 1

        prev_name = name
        name_index = name + ' ' + str(prob_count)
        if 'neutron' in group_name:
            name += ' ' + build_visual_display_page(prob_results, group_name)

        # TO-DO: move this to the nist loader, not here!
        if 'nist_' in group_name:
            linked_problems.append("`{0} <http://www.itl.nist.gov/div898/strd/nls/data/{1}.shtml>`__".
                                   format(name_index, name.lower()))
        else:
            linked_problems.append(name)

    return linked_problems


def build_visual_display_page(prob_results, group_name):
    """
    Builds a page containing details of the best fit for a problem.
    @param prob_results:: the list of results for a problem
    @param group_name :: the name of the group, e.g. "nist_lower"
    """
    # Get the best result for a group
    gb = min((result for result in prob_results), key=lambda result: result.fit_chi2)
    file_name = (group_name + '_' + gb.problem.name).lower()
    wks = msapi.CreateWorkspace(OutputWorkspace=gb.problem.name, DataX=gb.problem.data_pattern_in, DataY=gb.problem.data_pattern_out)

    # Create various page headings, ensuring the adornment is (at least) the length of the title
    title = '=' * len(gb.problem.name) + '\n'
    title += gb.problem.name + '\n'
    title += '=' * len(gb.problem.name) + '\n\n'
    data_plot = 'Plot of the data' + '\n'
    data_plot += ('-' * len(data_plot)) + '\n\n'
    data_plot += '.. image:: ' + file_name + '.png' + '\n\n'
    starting_plot = 'Plot of the initial starting guess' + '\n'
    starting_plot += ('-' * len(starting_plot)) + '\n\n'
    starting_plot += '.. figure:: ' + '\n\n'
    solution_plot = 'Plot of the solution found' + '\n'
    solution_plot += ('-' * len(solution_plot)) + '\n\n'
    solution_plot += '.. figure:: ' + '\n\n'
    problem = 'Fit problem' + '\n'
    problem += ('-' * len(problem)) + '\n'
    rst_text = title + data_plot + starting_plot + solution_plot + problem

    html = publish_string(rst_text, writer_name='html')
    with open(file_name + '.' + FILENAME_EXT_TXT, 'w') as visual_rst:
        print(html, file=visual_rst)
        print('Saved {file_name}.{extension} to {working_directory}'.
              format(file_name=file_name, extension=FILENAME_EXT_TXT, working_directory=WORKING_DIR))
    with open(file_name + '.' + FILENAME_EXT_HTML, 'w') as visual_html:
        print(html, file=visual_html)
        print('Saved {file_name}.{extension} to {working_directory}'.
              format(file_name=file_name, extension=FILENAME_EXT_HTML, working_directory=WORKING_DIR))

    rst_link = '`<' + file_name + '.' + FILENAME_EXT_HTML + '>`_'  # `<cutest_palmer6c.dat.html>`_
    return rst_link


def build_rst_table(columns_txt, rows_txt, cells, comparison_type, comparison_dim,
                    using_errors, color_scale=None):
    """"
    Builds an RST table as a string, given the list of column and row headers,
    and a 2D numpy array with values for the cells.
    This can be tricky/counterintuitive, see:
    http://docutils.sourceforge.net/docs/dev/rst/problems.html

    @param columns_txt :: the text for the columns, one item per column
    @param rows_txt :: the text for the rows (will go in the leftmost column)
    @param cells :: a 2D numpy array with as many rows as items have been given
    in rows_txt, and as many columns as items have been given in columns_txt

    @param comparison_type :: whether this is a 'summary', or a full 'accuracy', or 'runtime'
                              table.
    @param comparison_dim :: dimension (accuracy / runtime)
    @param using_errors :: whether this comparison uses errors in the cost function
    (weighted or unweighted), required to link the table properly

    @param color_scale :: list with pairs of threshold value - color, to produce color
    tags for the cells
    """
    columns_txt = display_name_for_minimizers(columns_txt)

    items_link = build_items_links(comparison_type, comparison_dim, using_errors)

    cell_len = calc_cell_len_rst_table(columns_txt, items_link, cells, color_scale)

    # The first column tends to be disproportionately long if it has a link
    first_col_len = calc_first_col_len(cell_len, rows_txt)

    tbl_header_top, tbl_header_text, tbl_header_bottom = build_rst_table_header_chunks(first_col_len, cell_len,
                                                                                       columns_txt)

    tbl_header = tbl_header_top + '\n' + tbl_header_text + '\n' + tbl_header_bottom + '\n'
    # the footer is in general the delimiter between rows, including the last one
    tbl_footer = tbl_header_top + '\n'

    tbl_body = ''
    for row in range(0, cells.shape[0]):
        # Pick either individual or group link
        if isinstance(items_link, list):
            link = items_link[row]
        else:
            link = items_link

        tbl_body += '|' + rows_txt[row].ljust(first_col_len, ' ') + '|'
        for col in range(0, cells.shape[1]):
            tbl_body += format_cell_value_rst(cells[row, col], cell_len, color_scale, link) + '|'

        tbl_body += '\n'
        tbl_body += tbl_footer

    return tbl_header  + tbl_body


def display_name_for_minimizers(names):
    """
    Converts minimizer names into their "display names". For example
    to rename DTRS to "Trust region" or similar

    """
    display_names = names
    # Quick fix for DTRS name in version 3.8 - REMOVE
    for idx, minimizer in enumerate(names):
        if 'DTRS' == minimizer:
            display_names[idx] = 'Trust Region'

    return display_names


def build_items_links(comparison_type, comparison_dim, using_errors):
    """
    Figure out the links from rst table cells to other pages/sections of pages.

    @param comparison_type :: whether this is a 'summary', or a full 'accuracy', or 'runtime' table.
    @param comparison_dim :: dimension (accuracy / runtime)
    @param using_errors :: whether using observational errors in cost functions

    @returns :: link or links to use from table cells.
    """
    if 'summary' == comparison_type:
        items_link = ['Minimizers_{0}_comparison_in_terms_of_{1}_nist_lower'.
                      format(weighted_suffix_string(using_errors), comparison_dim),
                      'Minimizers_{0}_comparison_in_terms_of_{1}_nist_average'.
                      format(weighted_suffix_string(using_errors), comparison_dim),
                      'Minimizers_{0}_comparison_in_terms_of_{1}_nist_higher'.
                      format(weighted_suffix_string(using_errors), comparison_dim),
                      'Minimizers_{0}_comparison_in_terms_of_{1}_cutest'.
                      format(weighted_suffix_string(using_errors), comparison_dim),
                      'Minimizers_{0}_comparison_in_terms_of_{1}_neutron_data'.
                      format(weighted_suffix_string(using_errors), comparison_dim),
                      ]
    elif 'accuracy' == comparison_type or 'runtime' == comparison_type:
        if using_errors:
            items_link = 'FittingMinimizersComparisonDetailedWithWeights'
        else:
            items_link = 'FittingMinimizersComparisonDetailed'
    else:
        items_link = ''

    return items_link


def calc_cell_len_rst_table(columns_txt, items_link, cells, color_scale=None):
    """
    Calculate ascii character width needed for an RST table, using the length of the longest table cell.

    @param columns_txt :: list of the contents of the column headers
    @param items_link :: the links from rst table cells to other pages/sections of pages
    @param cells :: the values of the results
    @param color_scale :: whether a color_scale is used or not
    @returns :: the length of the longest cell in a table
    """

    # The length of the longest header (minimizer name)
    max_header = len(max((col for col in columns_txt), key=len))
    # The value of the longest (once formatted) value in the table
    max_value = max(("%.4g" % cell for cell in np.nditer(cells)), key=len)
    # The length of the longest link reference (angular bracket content present in summary tables)
    max_item = max(items_link, key=len) if isinstance(items_link, list) else items_link
    # One space on each end of a cell
    padding = 2
    # Set cell length equal to the length of: the longest combination of value, test name, and colour (plus padding)
    cell_len = len(format_cell_value_rst(value=float(max_value),
                                         color_scale=color_scale,
                                         items_link=max_item).strip()) + padding
    # If the header is longer than any cell's contents, i.e. is a group results table, use that length instead
    if cell_len < max_header:
        cell_len = max_header

    return cell_len


def calc_first_col_len(cell_len, rows_txt):
    first_col_len = cell_len
    for row_name in rows_txt:
        name_len = len(row_name)
        if name_len > first_col_len:
            first_col_len = name_len

    return first_col_len


def build_rst_table_header_chunks(first_col_len, cell_len, columns_txt):
    """
    Prepare the horizontal and vertical lines in the RST headers.

    @param first_col_len :: length (in characters) of the first column
    @param cell_len :: length of all other cells
    """
    tbl_header_top = '+'
    tbl_header_text = '|'
    tbl_header_bottom = '+'

    # First column in the header for the name of the test or statistics
    tbl_header_top += '-'.ljust(first_col_len, '-') + '+'
    tbl_header_text += ' '.ljust(first_col_len, ' ') + '|'
    tbl_header_bottom += '='.ljust(first_col_len, '=') + '+'
    for col_name in columns_txt:
        tbl_header_top += '-'.ljust(cell_len, '-') + '+'
        tbl_header_text += col_name.ljust(cell_len, ' ') + '|'
        tbl_header_bottom += '='.ljust(cell_len, '=') + '+'

    return tbl_header_top, tbl_header_text, tbl_header_bottom


def format_cell_value_rst(value, width=None, color_scale=None, items_link=None):
    """
    Build the content string for a table cell, adding style/color tags
    if required.

    @param value :: the value of the result
    @param width :: the width of the longest table cell
    @param color_scale :: the colour scale used
    @param items_link :: the links from rst table cells to other pages/sections of pages
    @returns :: the (formatted) contents of a cell

    """
    if not color_scale:
        if not items_link:
            value_text = ' {0:.4g}'.format(value)
        else:
            value_text = ' :ref:`{0:.4g} <{1}>`'.format(value, items_link)
    else:
        color = ''
        for color_descr in color_scale:
            if value <= color_descr[0]:
                color = color_descr[1]
                break
        if not color:
            color = color_scale[-1][1]
        value_text = " :{0}:`{1:.4g}`".format(color, value)

    if width is not None:
        value_text = value_text.ljust(width, ' ')

    return value_text


def save_table_to_file(results_dir, table_data, errors, group_name, metric_type, file_extension):
    """
    Saves a group results table or overall results table to a given file type.

    @param table_data :: the results table
    @param errors :: whether to use observational errors
    @param group_name :: name of this group of problems (example 'NIST "lower difficulty"', or
                         'Neutron data')
    @param metric_type :: the test type of the table data (e.g. runtime, accuracy)
    @param file_extension :: the file type extension (e.g. html)
    """
    file_name = ('comparison_{weighted}_{version}_{metric_type}_{group_name}.'
                 .format(weighted=weighted_suffix_string(errors),
                         version=BENCHMARK_VERSION_STR, metric_type=metric_type, group_name=group_name))
    file_name = os.path.join(results_dir, file_name)

    if file_extension == 'html':
        rst_content = '.. include:: ' + str(os.path.join(SCRIPT_DIR, 'color_definitions.txt'))
        rst_content += '\n' + table_data
        table_data = publish_string(rst_content, writer_name='html')

    with open(file_name + file_extension, 'w') as tbl_file:
        print(table_data, file=tbl_file)
    print('Saved {file_name}{extension} to {working_directory}'.
          format(file_name=file_name, extension=file_extension, working_directory=results_dir))


def weighted_suffix_string(use_errors):
    """
    Produces a suffix weighted/unweighted. Used to generate names of
    output files.
    """
    values = {True: 'weighted', False: 'unweighted'}
    return values[use_errors]


def make_results_directory(results_dir, group_name):

    current_dir = os.path.dirname(os.path.realpath(__file__))
    if results_dir is None:
        results_dir = os.path.join(current_dir, "results")

    if 'nist' in group_name:
        group_results_dir = os.path.join(results_dir, 'nist')
        tables_dir = os.path.join(group_results_dir, "Tables", group_name)

    elif 'neutron' in group_name:
        group_results_dir = os.path.join(results_dir, 'neutron')
        tables_dir = os.path.join(group_results_dir, "Tables")

    if not os.path.exists(tables_dir):
        os.makedirs(tables_dir)

    return tables_dir<|MERGE_RESOLUTION|>--- conflicted
+++ resolved
@@ -52,12 +52,9 @@
 
 
 def print_group_results_tables(minimizers, results_per_test, problems_obj, group_name, use_errors,
-<<<<<<< HEAD
                                simple_text=True, rst=False, save_to_file=False, color_scale=None,
                                results_dir=None):
-=======
-                               rst=True, save_to_file=True, color_scale=None):
->>>>>>> 1edb3f6c
+
     """
     Prints out results for a group of fit problems in accuracy and runtime tables, in a summary
     format and both as simple text, rst format and/or to file depending on input arguments
