--- conflicted
+++ resolved
@@ -36,23 +36,9 @@
     results_fit_problem = []
 
     software = user_input.software
+
     controller_cls = ControllerFactory.create_controller(software)
-
-<<<<<<< HEAD
     controller = controller_cls(problem, user_input.use_errors)
-=======
-    controllers = {'dfogn': DFOGNController,
-                   'mantid': MantidController,
-                   'ralfit': RALFitController,
-                   'sasview': SasviewController,
-                   'scipy': ScipyController}
-
-    if software in controllers:
-        controller = controllers[software](problem, user_input.use_errors)
-    else:
-        raise NotImplementedError('The chosen software is not implemented yet:'
-                                  '{}'.format(user_input.software))
->>>>>>> bec98d5b
 
     # The controller reformats the data to fit within a start- and end-x bound
     # It also estimates errors if not provided.
