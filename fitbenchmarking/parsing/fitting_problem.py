"""
Implements the FittingProblem class, this will be the object that inputs are
parsed into before being passed to the controllers
"""

from __future__ import (absolute_import, division, print_function)

try:
    from itertools import izip_longest
except ImportError:
    # python3
    from itertools import zip_longest as izip_longest
import numpy as np

from fitbenchmarking.utils.exceptions import FittingProblemError, \
    IncorrectBoundsError


# Using property getters and setters means that the setter does not always use
# self
# pylint: disable=no-self-use
class FittingProblem:
    r"""
    Definition of a fitting problem, which will be populated by a parser from a
    problem definition file.

    Onces populated, this should include the data, the function and any other
    additional requirements from the data.
    """

    def __init__(self, options):
        """
        Initialises variable used for temporary storage.

        :param options: all the information specified by the user
        :type options: fitbenchmarking.utils.options.Options
        """
        self.options = options
        #: *string* Name (title) of the fitting problem
        self.name = None

        #: *string* Name of the problem definition type (e.g., 'cutest')
        self.format = None

        #: *string* Equation (function or model) to fit against data
        self.equation = None

        #: *float* The start of the range to fit model data over
        #: (if different from entire range)
        self.start_x = None

        #: *float* The end of the range to fit model data over
        #: (if different from entire range) (/float/)
        self.end_x = None

        #: *numpy array* The x-data
        self.data_x = None

        #: *numpy array* The y-data
        self.data_y = None

        #: *numpy array* The errors or weights
        self.data_e = None

        #: *list of dict*
        #: Starting values of the fitting parameters
        #:
        #: e.g.
        #: :code:`[{p1_name: p1_val1, p2_name: p2_val1, ...},
        #: {p1_name: p1_val2, ...}, ...]`
        self.starting_values = None

        #: *list*
        #: Smallest and largest values of interest in the data
        #:
        #: e.g.
        #: :code:`[(p1_min, p1_max), (p2_min, p2_max),...]`
        self.value_ranges = None

        #: Callable function
        self.function = None

        self._param_names = None

        #: *numpy array* The index for sorting the data (used in plotting)
        self.sorted_index = None

        #: *dict*
        #: Container for software specific information.
        #: This should be avoided if possible.
        self.additional_info = {}

        #: *bool* Used to check if a problem is using multifit.
        self.multifit = False

        #: Callable function for the Jacobian
        self.jacobian = None

<<<<<<< HEAD
        #: *dict*
        #: Container cached function evaluation
        self.cache_model_x = {'params': None, 'value': None}

        #: *bool*
        #: Whether the function has been wrapped to reduce the dimension of x
        #: on function calls
        self.multivariate = False

=======
>>>>>>> 8d514dd1
    def eval_model(self, params, **kwargs):
        """
        Function evaluation method

        :param params: parameter value(s)
        :type params: list

        :return: data values evaluated from the function of the problem
        :rtype: numpy array
        """
        if self.function is None:
            raise FittingProblemError('Cannot call function before setting '
                                      'function.')
        x = kwargs.get("x", self.data_x)
        return self.function(x, *params)

    @property
    def param_names(self):
        """
        Utility function to get the parameter names

        :return: the names of the parameters
        :rtype: list of str
        """
        if self._param_names is None:
            # pylint: disable=unsubscriptable-object
            self._param_names = list(self.starting_values[0].keys())
        return self._param_names

    @param_names.setter
    def param_names(self, value):
        raise FittingProblemError('param_names should not be edited')

    def get_function_params(self, params):
        """
        Return the function definition in a string format for output

        :param params: The parameters to use in the function string
        :type params: list

        :return: Representation of the function
                 example format: 'b1 * (b2+x) | b1=-2.0, b2=50.0'
        :rtype: string
        """
        params = ['{}={}'.format(n, p) for n, p
                  in izip_longest(self.param_names,
                                  params if params is not None else [])]
        param_string = ', '.join(params)

        return param_string

    def verify(self):
        """
        Basic check that minimal set of attributes have been set.

        Raise FittingProblemError if object is not properly initialised.
        """
        values = {'data_x': np.ndarray,
                  'data_y': np.ndarray,
                  'starting_values': list}

        for attr_name, attr_type in values.items():
            attr = getattr(self, attr_name)
            type_match = isinstance(attr, attr_type)
            try:
                type_match = type_match or isinstance(attr[0], attr_type)  # NOQA; pylint: disable=unsubscriptable-object
            except (TypeError, IndexError):
                pass
            if not type_match:
                raise FittingProblemError(
                    'Attribute "{}" is not the expected type. Expected "{}", '
                    'got "{}".'.format(attr_name, attr_type, type(attr)))
        if self.function is None:
            raise FittingProblemError('Attribute "function" has not been set.')

    def correct_data(self):
        """
        Strip data that overruns the start and end x_range,
        and approximate errors if not given.
        Modifications happen on member variables.
        """
        use_errors = True if self.options.cost_func_type == "weighted_nlls" \
            else False
        if not self.multifit:
            correct_vals = correct_data(x=self.data_x,
                                        y=self.data_y,
                                        e=self.data_e,
                                        startx=self.start_x,
                                        endx=self.end_x,
                                        use_errors=use_errors)
            self.data_x = correct_vals[0]
            self.data_y = correct_vals[1]
            self.data_e = correct_vals[2]
            self.sorted_index = correct_vals[3]
        else:
            # Mantid multifit problem
            self.sorted_index = []
            for i in range(len(self.data_x)):
                correct_vals = correct_data(x=self.data_x[i],
                                            y=self.data_y[i],
                                            e=self.data_e[i],
                                            startx=self.start_x[i],
                                            endx=self.end_x[i],
                                            use_errors=use_errors)
                self.data_x[i] = correct_vals[0]
                self.data_y[i] = correct_vals[1]
                self.data_e[i] = correct_vals[2]
                self.sorted_index.append(correct_vals[3])

    def set_value_ranges(self, value_ranges):
        """
        Function to format parameter bounds before passing to controllers,
        so self.value_ranges is a list of tuples, which contain lower and
        upper bounds (lb,ub) for each parameter in the problem

        :param value_ranges: dictionary of bounded parameter names with
                             lower and upper bound values e.g.
                            :code:`{p1_name: [p1_min, p1_max], ...}`
        :type params: dict

        """
        lower_param_names = [name.lower()
                             for name in self.starting_values[0].keys()]
        if not all(name in lower_param_names for name in value_ranges):
            raise IncorrectBoundsError('One or more of the parameter names in '
                                       'the `parameter_ranges` dictionary is '
                                       'incorrect, please check the problem '
                                       'definiton file for this problem.')

        self.value_ranges = []
        for name in lower_param_names:
            if name in value_ranges:
                self.value_ranges.append(
                    (value_ranges[name][0],
                        value_ranges[name][1]))
            else:
                self.value_ranges.append((-np.inf, np.inf))


def correct_data(x, y, e, startx, endx, use_errors):
    """
    Strip data that overruns the start and end x_range,
    and approximate errors if not given.

    :param x: x data
    :type x: np.array
    :param y: y data
    :type y: np.array
    :param e: error data
    :type e: np.array
    :param startx: minimum x value
    :type startx: float
    :param endx: maximum x value
    :type endx: float
    :param use_errors: whether errors should be added if not present
    :type use_errors: bool
    """
    # fix data_e
    if use_errors:
        if e is None:
            e = np.sqrt(abs(y))

        # The values of data_e are used to divide the residuals.
        # If these are (close to zero), then this blows up.
        # This is particularly a problem if trying to fit
        # counts, which may follow a Poisson distribution.
        #
        # Fix this by cutting values less than a certain value
        trim_value = 1.0e-8
        e[e < trim_value] = trim_value
    else:
        e = None

    # impose x ranges
    # pylint: disable=no-member, assignment-from-no-return
    if startx is not None and endx is not None:
        mask = np.logical_and(x >= startx,
                              x <= endx)
        x = x[mask]
        y = y[mask]
        if e is not None:
            e = e[mask]

    # Stores the indices of the sorted data
    sorted_index = np.argsort(x)

    return x, y, e, sorted_index<|MERGE_RESOLUTION|>--- conflicted
+++ resolved
@@ -96,18 +96,11 @@
         #: Callable function for the Jacobian
         self.jacobian = None
 
-<<<<<<< HEAD
-        #: *dict*
-        #: Container cached function evaluation
-        self.cache_model_x = {'params': None, 'value': None}
-
         #: *bool*
         #: Whether the function has been wrapped to reduce the dimension of x
         #: on function calls
         self.multivariate = False
 
-=======
->>>>>>> 8d514dd1
     def eval_model(self, params, **kwargs):
         """
         Function evaluation method
