--- conflicted
+++ resolved
@@ -23,15 +23,9 @@
             fitting_problem.verify()
             self.fail('verify() passes when no values are set.')
 
-<<<<<<< HEAD
         fitting_problem.starting_values = [
             OrderedDict([('p1', 1), ('p2', 2)])]
-        with self.assertRaises(TypeError) as cm:
-=======
-        fitting_problem.starting_values = [['p1', [1]],
-                                           ['p2', [2]]]
         with self.assertRaises(TypeError):
->>>>>>> c229b2f7
             fitting_problem.verify()
             self.fail('verify() passes starting values are set.')
 
@@ -93,12 +87,7 @@
         Tests that the function def is formatted correctly
         """
         fitting_problem = FittingProblem()
-<<<<<<< HEAD
         expected_function_def = 'test_function | a=1, b=2.0, c=3.3, d=4.99999'
-=======
-        expected_function_def = \
-            'test_function | a=1, b=2.0, c=3.3, d=4.99999999'
->>>>>>> c229b2f7
         fitting_problem.equation = 'test_function'
         fitting_problem.starting_values = [
             OrderedDict([('a', 0), ('b', 0), ('c', 0), ('d', 0)])]
