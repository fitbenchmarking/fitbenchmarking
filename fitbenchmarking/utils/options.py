'''
This file will handle all interaction with the options configuration file.
'''

import configparser
import os
import numpy as np

from fitbenchmarking.utils.exceptions import OptionsError


class Options(object):
    """
    An options class to store and handle all options for fitbenchmarking
    """

    DEFAULTS = os.path.abspath(os.path.join(os.path.dirname(__file__),
                                            'default_options.ini'))
    VALID_SECTIONS = ['MINIMIZERS', 'FITTING', 'JACOBIAN',
                      'PLOTTING', 'LOGGING']
    VALID_MINIMIZERS = \
        {'bumps': ['amoeba', 'lm-bumps', 'newton', 'de', 'mp'],
         'dfo': ['dfogn', 'dfols'],
         'gsl': ['lmsder', 'lmder', 'nmsimplex', 'nmsimplex2',
                 'conjugate_pr', 'conjugate_fr', 'vector_bfgs',
                 'vector_bfgs2', 'steepest_descent'],
         'levmar': ['levmar'],
         'mantid': ['BFGS',
                    'Conjugate gradient (Fletcher-Reeves imp.)',
                    'Conjugate gradient (Polak-Ribiere imp.)',
                    'Damped GaussNewton', 'Levenberg-Marquardt',
                    'Levenberg-MarquardtMD', 'Simplex',
                    'SteepestDescent', 'Trust Region'],
<<<<<<< HEAD
         'matlab_opt': ['levenberg-marquardt', 'trust-region-reflective'],
=======
         'matlab': ['Nelder-Mead Simplex'],
>>>>>>> 761d854e
         'minuit': ['minuit'],
         'ralfit': ['gn', 'gn_reg', 'hybrid', 'hybrid_reg'],
         'scipy': ['Nelder-Mead', 'Powell', 'CG', 'BFGS',
                   'Newton-CG', 'L-BFGS-B', 'TNC', 'SLSQP'],
         'scipy_ls': ['lm-scipy', 'trf', 'dogbox']}
    VALID_FITTING = \
        {'algorithm_type': ['all', 'ls', 'deriv_free', 'general'],
<<<<<<< HEAD
         'software': ['bumps', 'dfo', 'gsl', 'levmar', 'mantid', 'matlab_opt',
                      'minuit', 'ralfit', 'scipy', 'scipy_ls'],
         'jac_method': ['analytic', 'scipy', 'default', 'numdifftools'],
=======
         'software': ['bumps', 'dfo', 'gsl', 'levmar', 'mantid', 'matlab',
                      'minuit', 'ralfit', 'scipy', 'scipy_ls'],
         'jac_method': ['scipy', 'analytic', 'default', 'numdifftools'],
>>>>>>> 761d854e
         'cost_func_type': ['nlls', 'weighted_nlls', 'hellinger_nlls',
                            'poisson']}
    VALID_JACOBIAN = \
        {'scipy': ['2-point', '3-point', 'cs'],
         'analytic': ['cutest'],
         'default': ['default'],
         'numdifftools': ['central',
                          'complex', 'multicomplex',
                          'forward', 'backward']}
    VALID_PLOTTING = \
        {'make_plots': [True, False],
         'comparison_mode': ['abs', 'rel', 'both'],
         'table_type': ['acc', 'runtime', 'compare', 'local_min']}
    VALID_LOGGING = \
        {'level': ['NOTSET', 'DEBUG', 'INFO', 'WARNING', 'ERROR',
                   'CRITICAL'],
         'append': [True, False],
         'external_output': ['debug', 'display', 'log_only']}

    VALID = {'MINIMIZERS': VALID_MINIMIZERS,
             'FITTING': VALID_FITTING,
             'JACOBIAN': VALID_JACOBIAN,
             'PLOTTING': VALID_PLOTTING,
             'LOGGING': VALID_LOGGING}

    DEFAULT_MINIMZERS = \
        {'bumps': ['amoeba', 'lm-bumps', 'newton', 'mp'],
         'dfo': ['dfogn', 'dfols'],
         'gsl': ['lmsder', 'lmder', 'nmsimplex', 'nmsimplex2',
                 'conjugate_pr', 'conjugate_fr', 'vector_bfgs',
                 'vector_bfgs2', 'steepest_descent'],
         'levmar': ['levmar'],
         'mantid': ['BFGS',
                    'Conjugate gradient (Fletcher-Reeves imp.)',
                    'Conjugate gradient (Polak-Ribiere imp.)',
                    'Damped GaussNewton', 'Levenberg-Marquardt',
                    'Levenberg-MarquardtMD', 'Simplex',
                    'SteepestDescent', 'Trust Region'],
<<<<<<< HEAD
         'matlab_opt': ['levenberg-marquardt', 'trust-region-reflective'],
=======
         'matlab': ['Nelder-Mead Simplex'],
>>>>>>> 761d854e
         'minuit': ['minuit'],
         'ralfit': ['gn', 'gn_reg', 'hybrid', 'hybrid_reg'],
         'scipy': ['Nelder-Mead', 'Powell', 'CG', 'BFGS',
                   'Newton-CG', 'L-BFGS-B', 'TNC', 'SLSQP'],
         'scipy_ls': ['lm-scipy', 'trf', 'dogbox']}
    DEFAULT_FITTING = \
        {'num_runs': 5,
         'algorithm_type': 'all',
         'software': ['scipy', 'scipy_ls'],
         'jac_method': ['scipy'],
         'cost_func_type': 'weighted_nlls'}
    DEFAULT_JACOBIAN = \
        {'analytic': ['cutest'],
         'scipy': ['2-point'],
         'default': ['default'],
         'numdifftools': ['central']}
    DEFAULT_PLOTTING = \
        {'make_plots': True,
         'colour_scale': [(1.1, "#fef0d9"),
                          (1.33, "#fdcc8a"),
                          (1.75, "#fc8d59"),
                          (3, "#e34a33"),
                          (np.inf, "#b30000")],
         'comparison_mode': 'both',
         'table_type': ['acc', 'runtime', 'compare', 'local_min'],
         'results_dir': 'fitbenchmarking_results'}
    DEFAULT_LOGGING = \
        {'file_name': 'fitbenchmarking.log',
         'append': False,
         'level': 'INFO',
         'external_output': 'log_only'}
    DEFAULTS = {'MINIMIZERS': DEFAULT_MINIMZERS,
                'FITTING': DEFAULT_FITTING,
                'JACOBIAN': DEFAULT_JACOBIAN,
                'PLOTTING': DEFAULT_PLOTTING,
                'LOGGING': DEFAULT_LOGGING}

    def __init__(self, file_name=None):
        """
        Initialise the options from a file if file is given.
        Priority is values in the file, failing that, values are taken from
        DEFAULTS (stored in ./default_options.ini)

        :param file_name: The options file to load
        :type file_name: str
        """
        # stores the file name to be used to reset options for multiple
        # problem groups
        self.stored_file_name = file_name
        self.error_message = []
        self._results_dir = ''
        config = configparser.ConfigParser(converters={'list': read_list,
                                                       'str': str},
                                           allow_no_value=True)

        for section in self.VALID_SECTIONS:
            config.add_section(section)

        if file_name is not None:
            config.read(file_name)

            # Checks that the user defined sections are valid
            if config.sections() != self.VALID_SECTIONS:
                raise OptionsError(
                    "Invalid options sections set, {0}, the valid sections "
                    "are {1}".format(config.sections(), self.VALID_SECTIONS))
            config.sections()

            # Checks that the options within the sections are valid
            for key in self.VALID_SECTIONS:
                default_options_list = list(self.DEFAULTS[key].keys())
                user_options_list = [option[0] for option in config.items(key)]
                if not set(user_options_list) <= set(default_options_list):
                    raise OptionsError(
                        "Invalid options key set in the {2} Section: \n{0}, \n"
                        " the valid keys are: \n{1}".format(
                            user_options_list,
                            default_options_list,
                            key))

        minimizers = config['MINIMIZERS']
        self._minimizers = {}
        for key in self.VALID_FITTING["software"]:
            self._minimizers[key] = self.read_value(minimizers.getlist,
                                                    key)

        fitting = config['FITTING']
        self.num_runs = self.read_value(fitting.getint, 'num_runs')
        self.algorithm_type = self.read_value(fitting.getstr, 'algorithm_type')
        self.software = self.read_value(fitting.getlist, 'software')
        self.jac_method = self.read_value(fitting.getlist, 'jac_method')
        self.cost_func_type = self.read_value(fitting.getstr, 'cost_func_type')

        jacobian = config['JACOBIAN']
        self.num_method = {}
        for key in self.VALID_FITTING["jac_method"]:
            self.num_method[key] = self.read_value(jacobian.getlist,
                                                   key)

        plotting = config['PLOTTING']
        self.make_plots = self.read_value(plotting.getboolean, 'make_plots')
        self.colour_scale = self.read_value(plotting.getlist, 'colour_scale')
        check = [isinstance(c, tuple) for c in self.colour_scale]
        if check.count(False) == len(check):
            self.colour_scale = [(float(cs.split(',', 1)[0].strip()),
                                  cs.split(',', 1)[1].strip())
                                 for cs in self.colour_scale]
        self.comparison_mode = self.read_value(plotting.getstr,
                                               'comparison_mode')
        self.table_type = self.read_value(plotting.getlist, 'table_type')
        self.results_dir = self.read_value(plotting.getstr, 'results_dir')

        logging = config['LOGGING']
        self.log_append = self.read_value(logging.getboolean, 'append')
        self.log_file = self.read_value(logging.getstr, 'file_name')
        self.log_level = self.read_value(logging.getstr, 'level')

        self.external_output = self.read_value(logging.getstr,
                                               'external_output')

        if self.error_message != []:
            raise OptionsError('\n'.join(self.error_message))

    def reset(self):
        """
        Resets options object when running multiple problem groups.
        """
        self.__init__(self.stored_file_name)

    def read_value(self, func, option):
        """
        Helper function which loads in the value

        :param func: configparser function
        :type func: callable
        :param option: option to be read for file
        :type option: str

        :return: value of the option
        :rtype: list/str/int/bool
        """
        section = func.__str__().split("Section: ")[1].split('>')[0]
        try:
            value = func(option, fallback=self.DEFAULTS[section][option])
        except ValueError:
            self.error_message.append(
                "Incorrect options type for {}".format(option))
            value = None

        if option in self.VALID[section]:
            if isinstance(value, list):
                set1 = set(value)
                set2 = set(self.VALID[section][option])
                value_check = set1.issubset(set2)
            else:
                value_check = value in self.VALID[section][option]
            if not value_check:
                self.error_message.append(
                    "The option '{0}: {1}' in the ini file is invalid. {0} "
                    "must be on or more of {2}".format(
                        option, value, self.VALID[section][option]))
        return value

    @property
    def results_dir(self):
        """
        Returns the path to the results directory
        """
        return self._results_dir

    @results_dir.setter
    def results_dir(self, value):
        self._results_dir = os.path.abspath(value)

    @property
    def minimizers(self):
        """
        Returns the minimizers in a software package
        """
        return {s: self._minimizers[s] for s in self.software}

    @minimizers.setter
    def minimizers(self, value):
        self._minimizers = value

    def _create_config(self):
        """
        Return the contents of the options object as a ConfigParser object,
        which e.g. then can be written to a file object or other stream

        :return: ConfigParser
        """
        config = configparser.ConfigParser(converters={'list': read_list,
                                                       'str': str})

        def list_to_string(mylist):
            return '\n'.join(mylist)

        config['MINIMIZERS'] = {k: list_to_string(m)
                                for k, m in self.minimizers.items()}
        config['FITTING'] = {'num_runs': self.num_runs,
                             'algorithm_type': self.algorithm_type,
                             'software': list_to_string(self.software),
                             'jac_method': list_to_string(self.jac_method)}
        cs = list_to_string(['{0}, {1}'.format(*pair)
                             for pair in self.colour_scale])
        config['JACOBIAN'] = {k: list_to_string(m)
                              for k, m in self.num_method.items()}

        config['PLOTTING'] = {'colour_scale': cs,
                              'comparison_mode': self.comparison_mode,
                              'make_plots': self.make_plots,
                              'results_dir': self.results_dir,
                              'table_type': list_to_string(self.table_type)}
        config['LOGGING'] = {'file_name': self.log_file,
                             'level': self.log_level,
                             'append': self.log_append,
                             'external_output': self.external_output}

        return config

    def write(self, file_name):
        """
        Write the contents of the options object to a new options file.

        :param file_name: The path to the new options file
        :type file_name: str
        """
        config = self._create_config()

        with open(file_name, 'w') as f:
            config.write(f)

    def write_to_stream(self, file_object):
        """
        Write the contents of the options object to a file object.

        :type file_object: file object
        """
        self._create_config().write(file_object)


def read_list(s):
    """
    Utility function to allow lists to be read by the config parser

    :param s: string to convert to a list
    :type s: string

    :return: list of items
    :rtype: list of str
    """
    return str(s).split('\n')<|MERGE_RESOLUTION|>--- conflicted
+++ resolved
@@ -31,11 +31,8 @@
                     'Damped GaussNewton', 'Levenberg-Marquardt',
                     'Levenberg-MarquardtMD', 'Simplex',
                     'SteepestDescent', 'Trust Region'],
-<<<<<<< HEAD
+         'matlab': ['Nelder-Mead Simplex'],
          'matlab_opt': ['levenberg-marquardt', 'trust-region-reflective'],
-=======
-         'matlab': ['Nelder-Mead Simplex'],
->>>>>>> 761d854e
          'minuit': ['minuit'],
          'ralfit': ['gn', 'gn_reg', 'hybrid', 'hybrid_reg'],
          'scipy': ['Nelder-Mead', 'Powell', 'CG', 'BFGS',
@@ -43,15 +40,9 @@
          'scipy_ls': ['lm-scipy', 'trf', 'dogbox']}
     VALID_FITTING = \
         {'algorithm_type': ['all', 'ls', 'deriv_free', 'general'],
-<<<<<<< HEAD
-         'software': ['bumps', 'dfo', 'gsl', 'levmar', 'mantid', 'matlab_opt',
-                      'minuit', 'ralfit', 'scipy', 'scipy_ls'],
-         'jac_method': ['analytic', 'scipy', 'default', 'numdifftools'],
-=======
          'software': ['bumps', 'dfo', 'gsl', 'levmar', 'mantid', 'matlab',
-                      'minuit', 'ralfit', 'scipy', 'scipy_ls'],
+                      'matlab_opt', 'minuit', 'ralfit', 'scipy', 'scipy_ls'],
          'jac_method': ['scipy', 'analytic', 'default', 'numdifftools'],
->>>>>>> 761d854e
          'cost_func_type': ['nlls', 'weighted_nlls', 'hellinger_nlls',
                             'poisson']}
     VALID_JACOBIAN = \
@@ -90,11 +81,8 @@
                     'Damped GaussNewton', 'Levenberg-Marquardt',
                     'Levenberg-MarquardtMD', 'Simplex',
                     'SteepestDescent', 'Trust Region'],
-<<<<<<< HEAD
+         'matlab': ['Nelder-Mead Simplex'],
          'matlab_opt': ['levenberg-marquardt', 'trust-region-reflective'],
-=======
-         'matlab': ['Nelder-Mead Simplex'],
->>>>>>> 761d854e
          'minuit': ['minuit'],
          'ralfit': ['gn', 'gn_reg', 'hybrid', 'hybrid_reg'],
          'scipy': ['Nelder-Mead', 'Powell', 'CG', 'BFGS',
