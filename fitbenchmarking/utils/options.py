--- conflicted
+++ resolved
@@ -54,15 +54,9 @@
         {'algorithm_type': ['all', 'ls', 'deriv_free', 'general', 'simplex',
                             'trust_region', 'levenberg-marquardt',
                             'gauss_newton', 'bfgs', 'conjugate_gradient',
-<<<<<<< HEAD
-                            'steepest_descent'],
+                            'steepest_descent', 'global_optimization'],
          'software': ['bumps', 'dfo', 'gradient_free', 'gsl', 'levmar', 'mantid', 'matlab',
-                      'minuit', 'ralfit', 'scipy', 'scipy_ls'],
-=======
-                            'steepest_descent', 'global_optimization'],
-         'software': ['bumps', 'dfo', 'gsl', 'levmar', 'mantid', 'matlab',
                       'minuit', 'ralfit', 'scipy', 'scipy_ls', 'scipy_go'],
->>>>>>> 59a3d4f9
          'jac_method': ['scipy', 'analytic', 'default', 'numdifftools'],
          'cost_func_type': ['nlls', 'weighted_nlls', 'hellinger_nlls',
                             'poisson']}
