'''
This file will handle all interaction with the options configuration file.
'''

import configparser
import os
import numpy as np

from fitbenchmarking.utils.exceptions import OptionsError


class Options:
    """
    An options class to store and handle all options for fitbenchmarking
    """

    DEFAULTS = os.path.abspath(os.path.join(os.path.dirname(__file__),
                                            'default_options.ini'))
    VALID_SECTIONS = ['MINIMIZERS', 'FITTING', 'JACOBIAN',
                      'PLOTTING', 'LOGGING']
    VALID_MINIMIZERS = \
        {'bumps': ['amoeba', 'lm-bumps', 'newton', 'de', 'mp'],
         'dfo': ['dfogn', 'dfols'],
         'gradient_free': ['HillClimbingOptimizer',
                           'RepulsingHillClimbingOptimizer',
                           'SimulatedAnnealingOptimizer',
                           'RandomSearchOptimizer',
                           'RandomRestartHillClimbingOptimizer',
                           'RandomAnnealingOptimizer',
                           'ParallelTemperingOptimizer',
                           'ParticleSwarmOptimizer',
                           'EvolutionStrategyOptimizer',
                           'BayesianOptimizer',
                           'TreeStructuredParzenEstimators',
                           'DecisionTreeOptimizer'],
         'gsl': ['lmsder', 'lmder', 'nmsimplex', 'nmsimplex2',
                 'conjugate_pr', 'conjugate_fr', 'vector_bfgs',
                 'vector_bfgs2', 'steepest_descent'],
         'levmar': ['levmar'],
         'mantid': ['BFGS',
                    'Conjugate gradient (Fletcher-Reeves imp.)',
                    'Conjugate gradient (Polak-Ribiere imp.)',
                    'Damped GaussNewton', 'Levenberg-Marquardt',
                    'Levenberg-MarquardtMD', 'Simplex',
                    'SteepestDescent', 'Trust Region'],
         'matlab': ['Nelder-Mead Simplex'],
         'matlab_opt': ['levenberg-marquardt', 'trust-region-reflective'],
         'matlab_stats': ['Levenberg-Marquardt'],
         'minuit': ['minuit'],
         'ralfit': ['gn', 'gn_reg', 'hybrid', 'hybrid_reg'],
         'scipy': ['Nelder-Mead', 'Powell', 'CG', 'BFGS',
                   'Newton-CG', 'L-BFGS-B', 'TNC', 'SLSQP'],
         'scipy_ls': ['lm-scipy', 'trf', 'dogbox'],
         'scipy_go': ['differential_evolution', 'shgo', 'dual_annealing']}
    VALID_FITTING = \
        {'algorithm_type': ['all', 'ls', 'deriv_free', 'general', 'simplex',
                            'trust_region', 'levenberg-marquardt',
                            'gauss_newton', 'bfgs', 'conjugate_gradient',
                            'steepest_descent', 'global_optimization'],
<<<<<<< HEAD
         'software': ['bumps', 'dfo', 'gradient_free', 'gsl', 'levmar',
                      'mantid', 'matlab', 'matlab_opt', 'minuit', 'ralfit',
=======
         'software': ['bumps', 'dfo', 'gsl', 'levmar', 'mantid', 'matlab',
                      'matlab_opt', 'matlab_stats', 'minuit', 'ralfit',
>>>>>>> c9456033
                      'scipy', 'scipy_ls', 'scipy_go'],
         'jac_method': ['scipy', 'analytic', 'default', 'numdifftools'],
         'cost_func_type': ['nlls', 'weighted_nlls', 'hellinger_nlls',
                            'poisson']}
    VALID_JACOBIAN = \
        {'scipy': ['2-point', '3-point', 'cs'],
         'analytic': ['cutest'],
         'default': ['default'],
         'numdifftools': ['central',
                          'complex', 'multicomplex',
                          'forward', 'backward']}
    VALID_PLOTTING = \
        {'make_plots': [True, False],
         'comparison_mode': ['abs', 'rel', 'both'],
         'table_type': ['acc', 'runtime', 'compare', 'local_min']}
    VALID_LOGGING = \
        {'level': ['NOTSET', 'DEBUG', 'INFO', 'WARNING', 'ERROR',
                   'CRITICAL'],
         'append': [True, False],
         'external_output': ['debug', 'display', 'log_only']}

    VALID = {'MINIMIZERS': VALID_MINIMIZERS,
             'FITTING': VALID_FITTING,
             'JACOBIAN': VALID_JACOBIAN,
             'PLOTTING': VALID_PLOTTING,
             'LOGGING': VALID_LOGGING}

    DEFAULT_MINIMZERS = \
        {'bumps': ['amoeba', 'lm-bumps', 'newton', 'mp'],
         'dfo': ['dfogn', 'dfols'],
         'gradient_free': ['HillClimbingOptimizer',
                           'RepulsingHillClimbingOptimizer',
                           'SimulatedAnnealingOptimizer',
                           'RandomSearchOptimizer',
                           'RandomRestartHillClimbingOptimizer',
                           'RandomAnnealingOptimizer',
                           'ParallelTemperingOptimizer',
                           'ParticleSwarmOptimizer',
                           'EvolutionStrategyOptimizer',
                           'BayesianOptimizer',
                           'TreeStructuredParzenEstimators',
                           'DecisionTreeOptimizer'],
         'gsl': ['lmsder', 'lmder', 'nmsimplex', 'nmsimplex2',
                 'conjugate_pr', 'conjugate_fr', 'vector_bfgs',
                 'vector_bfgs2', 'steepest_descent'],
         'levmar': ['levmar'],
         'mantid': ['BFGS',
                    'Conjugate gradient (Fletcher-Reeves imp.)',
                    'Conjugate gradient (Polak-Ribiere imp.)',
                    'Damped GaussNewton', 'Levenberg-Marquardt',
                    'Levenberg-MarquardtMD', 'Simplex',
                    'SteepestDescent', 'Trust Region'],
         'matlab': ['Nelder-Mead Simplex'],
         'matlab_opt': ['levenberg-marquardt', 'trust-region-reflective'],
         'matlab_stats': ['Levenberg-Marquardt'],
         'minuit': ['minuit'],
         'ralfit': ['gn', 'gn_reg', 'hybrid', 'hybrid_reg'],
         'scipy': ['Nelder-Mead', 'Powell', 'CG', 'BFGS',
                   'Newton-CG', 'L-BFGS-B', 'TNC', 'SLSQP'],
         'scipy_ls': ['lm-scipy', 'trf', 'dogbox'],
         'scipy_go': ['differential_evolution', 'shgo', 'dual_annealing']}
    DEFAULT_FITTING = \
        {'num_runs': 5,
         'algorithm_type': ['all'],
         'software': ['scipy', 'scipy_ls'],
         'jac_method': ['scipy'],
         'cost_func_type': 'weighted_nlls'}
    DEFAULT_JACOBIAN = \
        {'analytic': ['cutest'],
         'scipy': ['2-point'],
         'default': ['default'],
         'numdifftools': ['central']}
    DEFAULT_PLOTTING = \
        {'make_plots': True,
         'colour_scale': [(1.1, "#fef0d9"),
                          (1.33, "#fdcc8a"),
                          (1.75, "#fc8d59"),
                          (3, "#e34a33"),
                          (np.inf, "#b30000")],
         'comparison_mode': 'both',
         'table_type': ['acc', 'runtime', 'compare', 'local_min'],
         'results_dir': 'fitbenchmarking_results'}
    DEFAULT_LOGGING = \
        {'file_name': 'fitbenchmarking.log',
         'append': False,
         'level': 'INFO',
         'external_output': 'log_only'}
    DEFAULTS = {'MINIMIZERS': DEFAULT_MINIMZERS,
                'FITTING': DEFAULT_FITTING,
                'JACOBIAN': DEFAULT_JACOBIAN,
                'PLOTTING': DEFAULT_PLOTTING,
                'LOGGING': DEFAULT_LOGGING}

    def __init__(self, file_name=None):
        """
        Initialise the options from a file if file is given.
        Priority is values in the file, failing that, values are taken from
        DEFAULTS (stored in ./default_options.ini)

        :param file_name: The options file to load
        :type file_name: str
        """
        # stores the file name to be used to reset options for multiple
        # problem groups
        self.stored_file_name = file_name
        self.error_message = []
        self._results_dir = ''
        config = configparser.ConfigParser(converters={'list': read_list,
                                                       'str': str},
                                           allow_no_value=True)

        for section in self.VALID_SECTIONS:
            config.add_section(section)

        if file_name is not None:
            config.read(file_name)

            # Checks that the user defined sections are valid
            if config.sections() != self.VALID_SECTIONS:
                raise OptionsError(
                    "Invalid options sections set, {0}, the valid sections "
                    "are {1}".format(config.sections(), self.VALID_SECTIONS))
            config.sections()

            # Checks that the options within the sections are valid
            for key in self.VALID_SECTIONS:
                default_options_list = list(self.DEFAULTS[key].keys())
                user_options_list = [option[0] for option in config.items(key)]
                if not set(user_options_list) <= set(default_options_list):
                    raise OptionsError(
                        "Invalid options key set in the {2} Section: \n{0}, \n"
                        " the valid keys are: \n{1}".format(
                            user_options_list,
                            default_options_list,
                            key))

        minimizers = config['MINIMIZERS']
        self._minimizers = {}
        self.minimizer_alg_type = {}
        for key in self.VALID_FITTING["software"]:
            self._minimizers[key] = self.read_value(minimizers.getlist,
                                                    key)

        fitting = config['FITTING']
        self.num_runs = self.read_value(fitting.getint, 'num_runs')
        self.algorithm_type = self.read_value(
            fitting.getlist, 'algorithm_type')
        self.software = self.read_value(fitting.getlist, 'software')
        self.jac_method = self.read_value(fitting.getlist, 'jac_method')
        self.cost_func_type = self.read_value(fitting.getstr, 'cost_func_type')

        jacobian = config['JACOBIAN']
        self.num_method = {}
        for key in self.VALID_FITTING["jac_method"]:
            self.num_method[key] = self.read_value(jacobian.getlist,
                                                   key)

        plotting = config['PLOTTING']
        self.make_plots = self.read_value(plotting.getboolean, 'make_plots')
        self.colour_scale = self.read_value(plotting.getlist, 'colour_scale')
        check = [isinstance(c, tuple) for c in self.colour_scale]
        if check.count(False) == len(check):
            self.colour_scale = [(float(cs.split(',', 1)[0].strip()),
                                  cs.split(',', 1)[1].strip())
                                 for cs in self.colour_scale]
        self.comparison_mode = self.read_value(plotting.getstr,
                                               'comparison_mode')
        self.table_type = self.read_value(plotting.getlist, 'table_type')
        self.results_dir = self.read_value(plotting.getstr, 'results_dir')

        logging = config['LOGGING']
        self.log_append = self.read_value(logging.getboolean, 'append')
        self.log_file = self.read_value(logging.getstr, 'file_name')
        self.log_level = self.read_value(logging.getstr, 'level')

        self.external_output = self.read_value(logging.getstr,
                                               'external_output')

        if self.error_message != []:
            raise OptionsError('\n'.join(self.error_message))

    def reset(self):
        """
        Resets options object when running multiple problem groups.
        """
        self.__init__(self.stored_file_name)

    def read_value(self, func, option):
        """
        Helper function which loads in the value

        :param func: configparser function
        :type func: callable
        :param option: option to be read for file
        :type option: str

        :return: value of the option
        :rtype: list/str/int/bool
        """
        section = func.__str__().split("Section: ")[1].split('>')[0]
        try:
            value = func(option, fallback=self.DEFAULTS[section][option])
        except ValueError:
            self.error_message.append(
                "Incorrect options type for {}".format(option))
            value = None

        if option in self.VALID[section]:
            if isinstance(value, list):
                set1 = set(value)
                set2 = set(self.VALID[section][option])
                value_check = set1.issubset(set2)
            else:
                value_check = value in self.VALID[section][option]
            if not value_check:
                self.error_message.append(
                    "The option '{0}: {1}' in the ini file is invalid. {0} "
                    "must be on or more of {2}".format(
                        option, value, self.VALID[section][option]))
        return value

    @property
    def results_dir(self):
        """
        Returns the path to the results directory
        """
        return self._results_dir

    @results_dir.setter
    def results_dir(self, value):
        self._results_dir = os.path.abspath(value)

    @property
    def minimizers(self):
        """
        Returns the minimizers in a software package
        """
        return {s: self._minimizers[s] for s in self.software}

    @minimizers.setter
    def minimizers(self, value):
        self._minimizers = value

    def _create_config(self):
        """
        Return the contents of the options object as a ConfigParser object,
        which e.g. then can be written to a file object or other stream

        :return: ConfigParser
        """
        config = configparser.ConfigParser(converters={'list': read_list,
                                                       'str': str})

        def list_to_string(mylist):
            return '\n'.join(mylist)

        config['MINIMIZERS'] = {k: list_to_string(m)
                                for k, m in self.minimizers.items()}
        config['FITTING'] = {'num_runs': self.num_runs,
                             'algorithm_type': list_to_string(
<<<<<<< HEAD
                                                    self.algorithm_type),
=======
                                 self.algorithm_type),
>>>>>>> c9456033
                             'software': list_to_string(self.software),
                             'jac_method': list_to_string(self.jac_method)}
        cs = list_to_string(['{0}, {1}'.format(*pair)
                             for pair in self.colour_scale])
        config['JACOBIAN'] = {k: list_to_string(m)
                              for k, m in self.num_method.items()}

        config['PLOTTING'] = {'colour_scale': cs,
                              'comparison_mode': self.comparison_mode,
                              'make_plots': self.make_plots,
                              'results_dir': self.results_dir,
                              'table_type': list_to_string(self.table_type)}
        config['LOGGING'] = {'file_name': self.log_file,
                             'level': self.log_level,
                             'append': self.log_append,
                             'external_output': self.external_output}

        return config

    def write(self, file_name):
        """
        Write the contents of the options object to a new options file.

        :param file_name: The path to the new options file
        :type file_name: str
        """
        config = self._create_config()

        with open(file_name, 'w') as f:
            config.write(f)

    def write_to_stream(self, file_object):
        """
        Write the contents of the options object to a file object.

        :type file_object: file object
        """
        self._create_config().write(file_object)


def read_list(s):
    """
    Utility function to allow lists to be read by the config parser

    :param s: string to convert to a list
    :type s: string

    :return: list of items
    :rtype: list of str
    """
    return str(s).split('\n')<|MERGE_RESOLUTION|>--- conflicted
+++ resolved
@@ -57,14 +57,9 @@
                             'trust_region', 'levenberg-marquardt',
                             'gauss_newton', 'bfgs', 'conjugate_gradient',
                             'steepest_descent', 'global_optimization'],
-<<<<<<< HEAD
          'software': ['bumps', 'dfo', 'gradient_free', 'gsl', 'levmar',
-                      'mantid', 'matlab', 'matlab_opt', 'minuit', 'ralfit',
-=======
-         'software': ['bumps', 'dfo', 'gsl', 'levmar', 'mantid', 'matlab',
-                      'matlab_opt', 'matlab_stats', 'minuit', 'ralfit',
->>>>>>> c9456033
-                      'scipy', 'scipy_ls', 'scipy_go'],
+                      'mantid', 'matlab', 'matlab_opt', 'matlab_opt',
+                      'minuit', 'ralfit', 'scipy', 'scipy_ls', 'scipy_go'],
          'jac_method': ['scipy', 'analytic', 'default', 'numdifftools'],
          'cost_func_type': ['nlls', 'weighted_nlls', 'hellinger_nlls',
                             'poisson']}
@@ -324,11 +319,7 @@
                                 for k, m in self.minimizers.items()}
         config['FITTING'] = {'num_runs': self.num_runs,
                              'algorithm_type': list_to_string(
-<<<<<<< HEAD
-                                                    self.algorithm_type),
-=======
                                  self.algorithm_type),
->>>>>>> c9456033
                              'software': list_to_string(self.software),
                              'jac_method': list_to_string(self.jac_method)}
         cs = list_to_string(['{0}, {1}'.format(*pair)
