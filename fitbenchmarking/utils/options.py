--- conflicted
+++ resolved
@@ -32,11 +32,8 @@
                     'Levenberg-MarquardtMD', 'Simplex',
                     'SteepestDescent', 'Trust Region'],
          'matlab': ['Nelder-Mead Simplex'],
-<<<<<<< HEAD
+         'matlab_opt': ['levenberg-marquardt', 'trust-region-reflective'],
          'matlab_stats': ['Levenberg-Marquardt'],
-=======
-         'matlab_opt': ['levenberg-marquardt', 'trust-region-reflective'],
->>>>>>> eddd9367
          'minuit': ['minuit'],
          'ralfit': ['gn', 'gn_reg', 'hybrid', 'hybrid_reg'],
          'scipy': ['Nelder-Mead', 'Powell', 'CG', 'BFGS',
@@ -49,12 +46,8 @@
                             'gauss_newton', 'bfgs', 'conjugate_gradient',
                             'steepest_descent', 'global_optimization'],
          'software': ['bumps', 'dfo', 'gsl', 'levmar', 'mantid', 'matlab',
-<<<<<<< HEAD
-                      'matlab_stats', 'minuit', 'ralfit', 'scipy', 'scipy_ls'],
-=======
-                      'matlab_opt', 'minuit', 'ralfit', 'scipy', 'scipy_ls',
-                      'scipy_go'],
->>>>>>> eddd9367
+                      'matlab_opt', 'matlab_stats', 'minuit', 'ralfit', 'scipy',
+                      'scipy_ls', 'scipy_go'],
          'jac_method': ['scipy', 'analytic', 'default', 'numdifftools'],
          'cost_func_type': ['nlls', 'weighted_nlls', 'hellinger_nlls',
                             'poisson']}
@@ -95,11 +88,9 @@
                     'Levenberg-MarquardtMD', 'Simplex',
                     'SteepestDescent', 'Trust Region'],
          'matlab': ['Nelder-Mead Simplex'],
-<<<<<<< HEAD
+         'matlab_opt': ['levenberg-marquardt', 'trust-region-reflective'],
          'matlab_stats': ['Levenberg-Marquardt'],
-=======
          'matlab_opt': ['levenberg-marquardt', 'trust-region-reflective'],
->>>>>>> eddd9367
          'minuit': ['minuit'],
          'ralfit': ['gn', 'gn_reg', 'hybrid', 'hybrid_reg'],
          'scipy': ['Nelder-Mead', 'Powell', 'CG', 'BFGS',
