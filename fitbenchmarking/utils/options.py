--- conflicted
+++ resolved
@@ -79,14 +79,9 @@
          'matlab_opt': ['levenberg-marquardt', 'trust-region-reflective'],
          'matlab_stats': ['Levenberg-Marquardt'],
          'minuit': ['minuit'],
-<<<<<<< HEAD
          'ralfit': ['gn', 'gn_reg', 'hybrid', 'hybrid_reg',
                     'newton', 'newton_reg',
                     'newton-tensor', 'newton-tensor_reg'],
-         'scipy': ['Nelder-Mead', 'Powell', 'CG', 'BFGS',
-                   'Newton-CG', 'L-BFGS-B', 'TNC', 'SLSQP'],
-=======
-         'ralfit': ['gn', 'gn_reg', 'hybrid', 'hybrid_reg'],
          'scipy': ['Nelder-Mead',
                    'Powell',
                    'CG',
@@ -101,7 +96,6 @@
                    'trust-krylov',
                    'trust-constr',
                    'dogleg'],
->>>>>>> 98893099
          'scipy_ls': ['lm-scipy', 'trf', 'dogbox'],
          'scipy_go': ['differential_evolution', 'shgo', 'dual_annealing']}
     VALID_FITTING = \
@@ -202,13 +196,8 @@
          'matlab_opt': ['levenberg-marquardt', 'trust-region-reflective'],
          'matlab_stats': ['Levenberg-Marquardt'],
          'minuit': ['minuit'],
-<<<<<<< HEAD
          'ralfit': ['gn', 'gn_reg', 'hybrid', 'hybrid_reg',
                     'newton', 'newton_reg'],
-         'scipy': ['Nelder-Mead', 'Powell', 'CG', 'BFGS',
-                   'Newton-CG', 'L-BFGS-B', 'TNC', 'SLSQP'],
-=======
-         'ralfit': ['gn', 'gn_reg', 'hybrid', 'hybrid_reg'],
          'scipy': ['Nelder-Mead',
                    'Powell',
                    'CG',
@@ -218,7 +207,6 @@
                    'TNC',
                    'SLSQP',
                    'COBYLA'],
->>>>>>> 98893099
          'scipy_ls': ['lm-scipy', 'trf', 'dogbox'],
          'scipy_go': ['differential_evolution', 'dual_annealing']}
     DEFAULT_FITTING = \
