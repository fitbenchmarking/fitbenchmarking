--- conflicted
+++ resolved
@@ -80,9 +80,7 @@
          'matlab_opt': ['levenberg-marquardt', 'trust-region-reflective'],
          'matlab_stats': ['Levenberg-Marquardt'],
          'minuit': ['migrad', 'simplex'],
-<<<<<<< HEAD
          'paramonte': ['paraDram_sampler'],
-=======
          'nlopt': ['LN_BOBYQA',
                    'LN_NEWUOA',
                    'LN_NEWUOA_BOUND',
@@ -117,7 +115,6 @@
                    'GD_STOGO_RAND',
                    'GN_AGS',
                    'GN_ISRES'],
->>>>>>> 1f020807
          'ralfit': ['gn', 'gn_reg', 'hybrid', 'hybrid_reg',
                     'newton', 'newton_reg',
                     'newton-tensor', 'newton-tensor_reg'],
@@ -146,12 +143,8 @@
          'software': ['bumps', 'ceres', 'dfo', 'gofit', 'gradient_free', 'gsl',
                       'horace', 'levmar', 'lmfit', 'mantid', 'matlab',
                       'matlab_curve', 'matlab_opt', 'matlab_stats', 'minuit',
-<<<<<<< HEAD
-                      'paramonte', 'ralfit', 'scipy', 'scipy_ls', 'scipy_go',
-=======
-                      'nlopt', 'ralfit', 'scipy', 'scipy_ls', 'scipy_go',
->>>>>>> 1f020807
-                      'theseus'],
+                      'nlopt', 'paramonte', 'ralfit', 'scipy', 'scipy_ls',
+                      'scipy_go', 'theseus'],
          'jac_method': ['scipy', 'analytic', 'default', 'numdifftools'],
          'hes_method': ['scipy', 'analytic', 'default', 'numdifftools'],
          'cost_func_type': ['nlls', 'weighted_nlls', 'hellinger_nlls',
@@ -241,9 +234,7 @@
          'matlab_opt': ['levenberg-marquardt', 'trust-region-reflective'],
          'matlab_stats': ['Levenberg-Marquardt'],
          'minuit': ['migrad', 'simplex'],
-<<<<<<< HEAD
          'paramonte': ['paraDram_sampler'],
-=======
          'nlopt': ['LN_BOBYQA',
                    'LN_NEWUOA',
                    'LN_NEWUOA_BOUND',
@@ -263,7 +254,6 @@
                    'LD_TNEWTON_RESTART',
                    'LD_TNEWTON',
                    'LD_LBFGS'],
->>>>>>> 1f020807
          'ralfit': ['gn', 'gn_reg', 'hybrid', 'hybrid_reg',
                     'newton', 'newton_reg'],
          'scipy': ['Nelder-Mead',
