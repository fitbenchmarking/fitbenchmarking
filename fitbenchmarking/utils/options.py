--- conflicted
+++ resolved
@@ -103,15 +103,9 @@
                             'gauss_newton', 'bfgs', 'conjugate_gradient',
                             'steepest_descent', 'global_optimization'],
          'software': ['bumps', 'ceres', 'dfo', 'gofit', 'gradient_free', 'gsl',
-<<<<<<< HEAD
-                      'horace', 'levmar', 'mantid', 'matlab', 'matlab_curve',
-                      'matlab_opt', 'matlab_stats', 'minuit', 'ralfit',
-                      'scipy', 'scipy_ls', 'scipy_go', 'theseus'],
-=======
                       'horace', 'levmar', 'lmfit', 'mantid', 'matlab',
                       'matlab_curve', 'matlab_opt', 'matlab_stats', 'minuit',
-                      'ralfit', 'scipy', 'scipy_ls', 'scipy_go'],
->>>>>>> afcee0e6
+                      'ralfit', 'scipy', 'scipy_ls', 'scipy_go', 'theseus'],
          'jac_method': ['scipy', 'analytic', 'default', 'numdifftools'],
          'hes_method': ['scipy', 'analytic', 'default', 'numdifftools'],
          'cost_func_type': ['nlls', 'weighted_nlls', 'hellinger_nlls',
