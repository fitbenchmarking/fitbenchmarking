'''
This file will handle all interaction with the options configuration file.
'''

import configparser
import os
import numpy as np

from fitbenchmarking.utils.exceptions import OptionsError


class Options(object):
    """
    An options class to store and handle all options for fitbenchmarking
    """

    DEFAULTS = os.path.abspath(os.path.join(os.path.dirname(__file__),
                                            'default_options.ini'))
    VALID_SECTIONS = ['MINIMIZERS', 'FITTING', 'JACOBIAN',
                      'PLOTTING', 'LOGGING']
    VALID_MINIMIZERS = \
        {'bumps': ['amoeba', 'lm-bumps', 'newton', 'de', 'mp'],
         'dfo': ['dfogn', 'dfols'],
         'gsl': ['lmsder', 'lmder', 'nmsimplex', 'nmsimplex2',
                 'conjugate_pr', 'conjugate_fr', 'vector_bfgs',
                 'vector_bfgs2', 'steepest_descent'],
         'levmar': ['levmar'],
         'mantid': ['BFGS',
                    'Conjugate gradient (Fletcher-Reeves imp.)',
                    'Conjugate gradient (Polak-Ribiere imp.)',
                    'Damped GaussNewton', 'Levenberg-Marquardt',
                    'Levenberg-MarquardtMD', 'Simplex',
                    'SteepestDescent', 'Trust Region'],
         'matlab': ['Nelder-Mead Simplex'],
         'matlab_opt': ['levenberg-marquardt', 'trust-region-reflective'],
         'minuit': ['minuit'],
         'ralfit': ['gn', 'gn_reg', 'hybrid', 'hybrid_reg'],
         'scipy': ['Nelder-Mead', 'Powell', 'CG', 'BFGS',
                   'Newton-CG', 'L-BFGS-B', 'TNC', 'SLSQP'],
         'scipy_ls': ['lm-scipy', 'trf', 'dogbox'],
         'scipy_go': ['differential_evolution', 'shgo', 'dual_annealing']}
    VALID_FITTING = \
        {'algorithm_type': ['all', 'ls', 'deriv_free', 'general', 'simplex',
                            'trust_region', 'levenberg-marquardt',
                            'gauss_newton', 'bfgs', 'conjugate_gradient',
                            'steepest_descent', 'global_optimization'],
         'software': ['bumps', 'dfo', 'gsl', 'levmar', 'mantid', 'matlab',
<<<<<<< HEAD
                      'matlab_opt', 'minuit', 'ralfit', 'scipy', 'scipy_ls'],
=======
                      'minuit', 'ralfit', 'scipy', 'scipy_ls', 'scipy_go'],
>>>>>>> 59a3d4f9
         'jac_method': ['scipy', 'analytic', 'default', 'numdifftools'],
         'cost_func_type': ['nlls', 'weighted_nlls', 'hellinger_nlls',
                            'poisson']}
    VALID_JACOBIAN = \
        {'scipy': ['2-point', '3-point', 'cs'],
         'analytic': ['cutest'],
         'default': ['default'],
         'numdifftools': ['central',
                          'complex', 'multicomplex',
                          'forward', 'backward']}
    VALID_PLOTTING = \
        {'make_plots': [True, False],
         'comparison_mode': ['abs', 'rel', 'both'],
         'table_type': ['acc', 'runtime', 'compare', 'local_min']}
    VALID_LOGGING = \
        {'level': ['NOTSET', 'DEBUG', 'INFO', 'WARNING', 'ERROR',
                   'CRITICAL'],
         'append': [True, False],
         'external_output': ['debug', 'display', 'log_only']}

    VALID = {'MINIMIZERS': VALID_MINIMIZERS,
             'FITTING': VALID_FITTING,
             'JACOBIAN': VALID_JACOBIAN,
             'PLOTTING': VALID_PLOTTING,
             'LOGGING': VALID_LOGGING}

    DEFAULT_MINIMZERS = \
        {'bumps': ['amoeba', 'lm-bumps', 'newton', 'mp'],
         'dfo': ['dfogn', 'dfols'],
         'gsl': ['lmsder', 'lmder', 'nmsimplex', 'nmsimplex2',
                 'conjugate_pr', 'conjugate_fr', 'vector_bfgs',
                 'vector_bfgs2', 'steepest_descent'],
         'levmar': ['levmar'],
         'mantid': ['BFGS',
                    'Conjugate gradient (Fletcher-Reeves imp.)',
                    'Conjugate gradient (Polak-Ribiere imp.)',
                    'Damped GaussNewton', 'Levenberg-Marquardt',
                    'Levenberg-MarquardtMD', 'Simplex',
                    'SteepestDescent', 'Trust Region'],
         'matlab': ['Nelder-Mead Simplex'],
         'matlab_opt': ['levenberg-marquardt', 'trust-region-reflective'],
         'minuit': ['minuit'],
         'ralfit': ['gn', 'gn_reg', 'hybrid', 'hybrid_reg'],
         'scipy': ['Nelder-Mead', 'Powell', 'CG', 'BFGS',
                   'Newton-CG', 'L-BFGS-B', 'TNC', 'SLSQP'],
         'scipy_ls': ['lm-scipy', 'trf', 'dogbox'],
         'scipy_go': ['differential_evolution', 'shgo', 'dual_annealing']}
    DEFAULT_FITTING = \
        {'num_runs': 5,
         'algorithm_type': ['all'],
         'software': ['scipy', 'scipy_ls'],
         'jac_method': ['scipy'],
         'cost_func_type': 'weighted_nlls'}
    DEFAULT_JACOBIAN = \
        {'analytic': ['cutest'],
         'scipy': ['2-point'],
         'default': ['default'],
         'numdifftools': ['central']}
    DEFAULT_PLOTTING = \
        {'make_plots': True,
         'colour_scale': [(1.1, "#fef0d9"),
                          (1.33, "#fdcc8a"),
                          (1.75, "#fc8d59"),
                          (3, "#e34a33"),
                          (np.inf, "#b30000")],
         'comparison_mode': 'both',
         'table_type': ['acc', 'runtime', 'compare', 'local_min'],
         'results_dir': 'fitbenchmarking_results'}
    DEFAULT_LOGGING = \
        {'file_name': 'fitbenchmarking.log',
         'append': False,
         'level': 'INFO',
         'external_output': 'log_only'}
    DEFAULTS = {'MINIMIZERS': DEFAULT_MINIMZERS,
                'FITTING': DEFAULT_FITTING,
                'JACOBIAN': DEFAULT_JACOBIAN,
                'PLOTTING': DEFAULT_PLOTTING,
                'LOGGING': DEFAULT_LOGGING}

    def __init__(self, file_name=None):
        """
        Initialise the options from a file if file is given.
        Priority is values in the file, failing that, values are taken from
        DEFAULTS (stored in ./default_options.ini)

        :param file_name: The options file to load
        :type file_name: str
        """
        # stores the file name to be used to reset options for multiple
        # problem groups
        self.stored_file_name = file_name
        self.error_message = []
        self._results_dir = ''
        config = configparser.ConfigParser(converters={'list': read_list,
                                                       'str': str},
                                           allow_no_value=True)

        for section in self.VALID_SECTIONS:
            config.add_section(section)

        if file_name is not None:
            config.read(file_name)

            # Checks that the user defined sections are valid
            if config.sections() != self.VALID_SECTIONS:
                raise OptionsError(
                    "Invalid options sections set, {0}, the valid sections "
                    "are {1}".format(config.sections(), self.VALID_SECTIONS))
            config.sections()

            # Checks that the options within the sections are valid
            for key in self.VALID_SECTIONS:
                default_options_list = list(self.DEFAULTS[key].keys())
                user_options_list = [option[0] for option in config.items(key)]
                if not set(user_options_list) <= set(default_options_list):
                    raise OptionsError(
                        "Invalid options key set in the {2} Section: \n{0}, \n"
                        " the valid keys are: \n{1}".format(
                            user_options_list,
                            default_options_list,
                            key))

        minimizers = config['MINIMIZERS']
        self._minimizers = {}
        self.minimizer_alg_type = {}
        for key in self.VALID_FITTING["software"]:
            self._minimizers[key] = self.read_value(minimizers.getlist,
                                                    key)

        fitting = config['FITTING']
        self.num_runs = self.read_value(fitting.getint, 'num_runs')
        self.algorithm_type = self.read_value(
            fitting.getlist, 'algorithm_type')
        self.software = self.read_value(fitting.getlist, 'software')
        self.jac_method = self.read_value(fitting.getlist, 'jac_method')
        self.cost_func_type = self.read_value(fitting.getstr, 'cost_func_type')

        jacobian = config['JACOBIAN']
        self.num_method = {}
        for key in self.VALID_FITTING["jac_method"]:
            self.num_method[key] = self.read_value(jacobian.getlist,
                                                   key)

        plotting = config['PLOTTING']
        self.make_plots = self.read_value(plotting.getboolean, 'make_plots')
        self.colour_scale = self.read_value(plotting.getlist, 'colour_scale')
        check = [isinstance(c, tuple) for c in self.colour_scale]
        if check.count(False) == len(check):
            self.colour_scale = [(float(cs.split(',', 1)[0].strip()),
                                  cs.split(',', 1)[1].strip())
                                 for cs in self.colour_scale]
        self.comparison_mode = self.read_value(plotting.getstr,
                                               'comparison_mode')
        self.table_type = self.read_value(plotting.getlist, 'table_type')
        self.results_dir = self.read_value(plotting.getstr, 'results_dir')

        logging = config['LOGGING']
        self.log_append = self.read_value(logging.getboolean, 'append')
        self.log_file = self.read_value(logging.getstr, 'file_name')
        self.log_level = self.read_value(logging.getstr, 'level')

        self.external_output = self.read_value(logging.getstr,
                                               'external_output')

        if self.error_message != []:
            raise OptionsError('\n'.join(self.error_message))

    def reset(self):
        """
        Resets options object when running multiple problem groups.
        """
        self.__init__(self.stored_file_name)

    def read_value(self, func, option):
        """
        Helper function which loads in the value

        :param func: configparser function
        :type func: callable
        :param option: option to be read for file
        :type option: str

        :return: value of the option
        :rtype: list/str/int/bool
        """
        section = func.__str__().split("Section: ")[1].split('>')[0]
        try:
            value = func(option, fallback=self.DEFAULTS[section][option])
        except ValueError:
            self.error_message.append(
                "Incorrect options type for {}".format(option))
            value = None

        if option in self.VALID[section]:
            if isinstance(value, list):
                set1 = set(value)
                set2 = set(self.VALID[section][option])
                value_check = set1.issubset(set2)
            else:
                value_check = value in self.VALID[section][option]
            if not value_check:
                self.error_message.append(
                    "The option '{0}: {1}' in the ini file is invalid. {0} "
                    "must be on or more of {2}".format(
                        option, value, self.VALID[section][option]))
        return value

    @property
    def results_dir(self):
        """
        Returns the path to the results directory
        """
        return self._results_dir

    @results_dir.setter
    def results_dir(self, value):
        self._results_dir = os.path.abspath(value)

    @property
    def minimizers(self):
        """
        Returns the minimizers in a software package
        """
        return {s: self._minimizers[s] for s in self.software}

    @minimizers.setter
    def minimizers(self, value):
        self._minimizers = value

    def _create_config(self):
        """
        Return the contents of the options object as a ConfigParser object,
        which e.g. then can be written to a file object or other stream

        :return: ConfigParser
        """
        config = configparser.ConfigParser(converters={'list': read_list,
                                                       'str': str})

        def list_to_string(mylist):
            return '\n'.join(mylist)

        config['MINIMIZERS'] = {k: list_to_string(m)
                                for k, m in self.minimizers.items()}
        config['FITTING'] = {'num_runs': self.num_runs,
                             'algorithm_type': list_to_string(self.algorithm_type),
                             'software': list_to_string(self.software),
                             'jac_method': list_to_string(self.jac_method)}
        cs = list_to_string(['{0}, {1}'.format(*pair)
                             for pair in self.colour_scale])
        config['JACOBIAN'] = {k: list_to_string(m)
                              for k, m in self.num_method.items()}

        config['PLOTTING'] = {'colour_scale': cs,
                              'comparison_mode': self.comparison_mode,
                              'make_plots': self.make_plots,
                              'results_dir': self.results_dir,
                              'table_type': list_to_string(self.table_type)}
        config['LOGGING'] = {'file_name': self.log_file,
                             'level': self.log_level,
                             'append': self.log_append,
                             'external_output': self.external_output}

        return config

    def write(self, file_name):
        """
        Write the contents of the options object to a new options file.

        :param file_name: The path to the new options file
        :type file_name: str
        """
        config = self._create_config()

        with open(file_name, 'w') as f:
            config.write(f)

    def write_to_stream(self, file_object):
        """
        Write the contents of the options object to a file object.

        :type file_object: file object
        """
        self._create_config().write(file_object)


def read_list(s):
    """
    Utility function to allow lists to be read by the config parser

    :param s: string to convert to a list
    :type s: string

    :return: list of items
    :rtype: list of str
    """
    return str(s).split('\n')<|MERGE_RESOLUTION|>--- conflicted
+++ resolved
@@ -45,11 +45,8 @@
                             'gauss_newton', 'bfgs', 'conjugate_gradient',
                             'steepest_descent', 'global_optimization'],
          'software': ['bumps', 'dfo', 'gsl', 'levmar', 'mantid', 'matlab',
-<<<<<<< HEAD
-                      'matlab_opt', 'minuit', 'ralfit', 'scipy', 'scipy_ls'],
-=======
-                      'minuit', 'ralfit', 'scipy', 'scipy_ls', 'scipy_go'],
->>>>>>> 59a3d4f9
+                      'matlab_opt', 'minuit', 'ralfit', 'scipy', 'scipy_ls',
+                      'scipy_go'],
          'jac_method': ['scipy', 'analytic', 'default', 'numdifftools'],
          'cost_func_type': ['nlls', 'weighted_nlls', 'hellinger_nlls',
                             'poisson']}
