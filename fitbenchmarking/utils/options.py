'''
This file will handle all interaction with the options configuration file.
'''
# pylint: disable=too-many-branches

import configparser
import glob
import os

import matplotlib.pyplot as plt

from fitbenchmarking.utils.exceptions import OptionsError


class Options:
    """
    An options class to store and handle all options for fitbenchmarking
    """
    VALID_SECTIONS = ['MINIMIZERS', 'FITTING', 'JACOBIAN', 'HESSIAN',
                      'OUTPUT', 'LOGGING', 'RUNTIME', 'DASH']
    VALID_MINIMIZERS = \
        {'bumps': ['amoeba',
                   'lm-bumps',
                   'newton',
                   'de',
                   'scipy-leastsq',
                   'dream'],
         'ceres': ['Levenberg_Marquardt', 'Dogleg', 'BFGS', 'LBFGS',
                   'steepest_descent', 'Fletcher_Reeves', 'Polak_Ribiere',
                   'Hestenes_Stiefel'],
         'dfo': ['dfogn', 'dfols'],
         'gofit': ['alternating', 'multistart', 'regularisation'],
         'gradient_free': ['HillClimbingOptimizer',
                           'RepulsingHillClimbingOptimizer',
                           'SimulatedAnnealingOptimizer',
                           'RandomSearchOptimizer',
                           'RandomRestartHillClimbingOptimizer',
                           'RandomAnnealingOptimizer',
                           'ParallelTemperingOptimizer',
                           'ParticleSwarmOptimizer',
                           'EvolutionStrategyOptimizer',
                           'BayesianOptimizer',
                           'TreeStructuredParzenEstimators',
                           'DecisionTreeOptimizer'],
         'gsl': ['lmsder', 'lmder', 'nmsimplex', 'nmsimplex2',
                 'conjugate_pr', 'conjugate_fr', 'vector_bfgs',
                 'vector_bfgs2', 'steepest_descent'],
         'horace': ['lm-lsqr'],
         'levmar': ['levmar'],
         'lmfit': ['differential_evolution',
                   'brute',
                   'basinhopping',
                   'powell',
                   'cobyla',
                   'slsqp',
                   'emcee',
                   'nelder',
                   'least_squares',
                   'trust-ncg',
                   'trust-exact',
                   'trust-krylov',
                   'trust-constr',
                   'dogleg',
                   'leastsq',
                   'newton',
                   'tnc',
                   'lbfgsb',
                   'bfgs',
                   'cg',
                   'ampgo',
                   'shgo',
                   'dual_annealing'],
         'mantid': ['BFGS',
                    'Conjugate gradient (Fletcher-Reeves imp.)',
                    'Conjugate gradient (Polak-Ribiere imp.)',
                    'Damped GaussNewton', 'Levenberg-Marquardt',
                    'Levenberg-MarquardtMD', 'Simplex',
                    'SteepestDescent', 'Trust Region', 'FABADA'],
         'matlab': ['Nelder-Mead Simplex'],
         'matlab_curve': ['Levenberg-Marquardt', 'Trust-Region'],
         'matlab_opt': ['levenberg-marquardt', 'trust-region-reflective'],
         'matlab_stats': ['Levenberg-Marquardt'],
         'minuit': ['migrad', 'simplex'],
         'paramonte': ['paraDram_sampler'],
         'nlopt': ['LN_BOBYQA',
                   'LN_NEWUOA',
                   'LN_NEWUOA_BOUND',
                   'LN_PRAXIS',
                   'LD_SLSQP',
                   'LD_VAR2',
                   'LD_VAR1',
                   'AUGLAG',
                   'AUGLAG_EQ',
                   'LN_NELDERMEAD',
                   'LN_SBPLX',
                   'LN_COBYLA',
                   'LD_CCSAQ',
                   'LD_MMA',
                   'LD_TNEWTON_PRECOND_RESTART',
                   'LD_TNEWTON_PRECOND',
                   'LD_TNEWTON_RESTART',
                   'LD_TNEWTON',
                   'LD_LBFGS',
                   'GN_DIRECT',
                   'GN_DIRECT_L',
                   'GN_DIRECT_L_RAND',
                   'GNL_DIRECT_NOSCAL',
                   'GN_DIRECT_L_NOSCAL',
                   'GN_DIRECT_L_RAND_NOSCAL',
                   'GN_ORIG_DIRECT',
                   'GN_ORIG_DIRECT_L',
                   'GN_CRS2_LM',
                   'G_MLSL_LDS',
                   'G_MLSL',
                   'GD_STOGO',
                   'GD_STOGO_RAND',
                   'GN_AGS',
                   'GN_ISRES'],
         'ralfit': ['gn', 'gn_reg', 'hybrid', 'hybrid_reg',
                    'newton', 'newton_reg',
                    'newton-tensor', 'newton-tensor_reg'],
         'scipy': ['Nelder-Mead',
                   'Powell',
                   'CG',
                   'BFGS',
                   'Newton-CG',
                   'L-BFGS-B',
                   'TNC',
                   'SLSQP',
                   'COBYLA',
                   'trust-ncg',
                   'trust-exact',
                   'trust-krylov',
                   'trust-constr',
                   'dogleg'],
         'scipy_ls': ['lm-scipy', 'trf', 'dogbox'],
         'scipy_leastsq': ['lm-leastsq'],
         'scipy_go': ['differential_evolution', 'shgo', 'dual_annealing'],
         'theseus': ['Levenberg_Marquardt', 'Gauss-Newton']}
    VALID_FITTING = \
        {'algorithm_type': ['all', 'ls', 'deriv_free', 'general', 'simplex',
                            'trust_region', 'levenberg-marquardt',
                            'gauss_newton', 'bfgs', 'conjugate_gradient',
                            'steepest_descent', 'global_optimization', 'MCMC'],
         'software': ['bumps', 'ceres', 'dfo', 'gofit', 'gradient_free', 'gsl',
                      'horace', 'levmar', 'lmfit', 'mantid', 'matlab',
                      'matlab_curve', 'matlab_opt', 'matlab_stats', 'minuit',
                      'nlopt', 'paramonte', 'ralfit', 'scipy', 'scipy_ls',
                      'scipy_leastsq', 'scipy_go', 'theseus'],
         'jac_method': ['best_available', 'scipy', 'analytic', 'default',
                        'numdifftools'],
         'hes_method': ['best_available', 'scipy', 'analytic', 'default',
                        'numdifftools'],
         'cost_func_type': ['nlls', 'weighted_nlls', 'hellinger_nlls',
                            'loglike_nlls', 'poisson']}
    VALID_JACOBIAN = \
<<<<<<< HEAD
        {'scipy': ['2-point', '3-point', 'cs', '2-point_sparse'],
         'analytic': ['default', 'sparse'],
=======
        {'scipy': ['2-point', '3-point', 'cs'],
         'best_available': ['default'],
         'analytic': ['default'],
>>>>>>> e069575f
         'default': ['default'],
         'numdifftools': ['central',
                          'complex', 'multicomplex',
                          'forward', 'backward']}
    VALID_HESSIAN = \
        {'scipy': ['2-point', '3-point', 'cs'],
         'best_available': ['default'],
         'analytic': ['default'],
         'default': ['default'],
         'numdifftools': ['central',
                          'complex', 'multicomplex',
                          'forward', 'backward']}
    VALID_OUTPUT = \
        {'level': ['NOTSET', 'DEBUG', 'INFO', 'WARNING', 'ERROR',
                   'CRITICAL'],
         'append': [True, False],
         'external_output': ['debug', 'display', 'log_only'],
         'make_plots': [True, False],
         'pbar': [True, False],
         'comparison_mode': ['abs', 'rel', 'both'],
         'table_type': ['acc', 'runtime', 'compare', 'local_min', 'emissions'],
         'results_browser': [True, False],
         'run_dash': [True, False],
         'colour_map': plt.colormaps()}
    VALID_LOGGING = \
        {'level': ['NOTSET', 'DEBUG', 'INFO', 'WARNING', 'ERROR',
                   'CRITICAL'],
         'append': [True, False],
         'external_output': ['debug', 'display', 'log_only']}
    VALID_RUNTIME = \
        ['mean', 'minimum', 'maximum', 'first', 'median', 'harmonic', 'trim']
    VALID_DASH = {}

    VALID = {'MINIMIZERS': VALID_MINIMIZERS,
             'FITTING': VALID_FITTING,
             'JACOBIAN': VALID_JACOBIAN,
             'HESSIAN': VALID_HESSIAN,
             'OUTPUT': VALID_OUTPUT,
             'LOGGING': VALID_LOGGING,
             'RUNTIME': VALID_RUNTIME,
             'DASH': VALID_DASH}

    DEFAULT_MINIMZERS = \
        {'bumps': ['amoeba',
                   'lm-bumps',
                   'newton',
                   'scipy-leastsq'],
         'ceres': ['Levenberg_Marquardt', 'Dogleg', 'BFGS', 'LBFGS',
                   'steepest_descent', 'Fletcher_Reeves', 'Polak_Ribiere',
                   'Hestenes_Stiefel'],
         'dfo': ['dfogn', 'dfols'],
         'gofit': ['multistart'],
         'gradient_free': ['HillClimbingOptimizer',
                           'RepulsingHillClimbingOptimizer',
                           'SimulatedAnnealingOptimizer',
                           'RandomSearchOptimizer',
                           'RandomRestartHillClimbingOptimizer',
                           'RandomAnnealingOptimizer',
                           'ParallelTemperingOptimizer',
                           'ParticleSwarmOptimizer',
                           'EvolutionStrategyOptimizer'],
         'gsl': ['lmsder', 'lmder', 'nmsimplex', 'nmsimplex2',
                 'conjugate_pr', 'conjugate_fr', 'vector_bfgs',
                 'vector_bfgs2', 'steepest_descent'],
         'horace': ['lm-lsqr'],
         'levmar': ['levmar'],
         'lmfit': ['powell',
                   'cobyla',
                   'slsqp',
                   'nelder',
                   'least_squares',
                   'leastsq',
                   'newton',
                   'tnc',
                   'lbfgsb',
                   'bfgs',
                   'cg',
                   'ampgo'],
         'mantid': ['BFGS',
                    'Conjugate gradient (Fletcher-Reeves imp.)',
                    'Conjugate gradient (Polak-Ribiere imp.)',
                    'Damped GaussNewton', 'Levenberg-Marquardt',
                    'Levenberg-MarquardtMD', 'Simplex',
                    'SteepestDescent', 'Trust Region'],
         'matlab': ['Nelder-Mead Simplex'],
         'matlab_curve': ['Levenberg-Marquardt', 'Trust-Region'],
         'matlab_opt': ['levenberg-marquardt', 'trust-region-reflective'],
         'matlab_stats': ['Levenberg-Marquardt'],
         'minuit': ['migrad', 'simplex'],
         'paramonte': ['paraDram_sampler'],
         'nlopt': ['LN_BOBYQA',
                   'LN_NEWUOA',
                   'LN_NEWUOA_BOUND',
                   'LN_PRAXIS',
                   'LD_SLSQP',
                   'LD_VAR2',
                   'LD_VAR1',
                   'AUGLAG',
                   'AUGLAG_EQ',
                   'LN_NELDERMEAD',
                   'LN_SBPLX',
                   'LN_COBYLA',
                   'LD_CCSAQ',
                   'LD_MMA',
                   'LD_TNEWTON_PRECOND_RESTART',
                   'LD_TNEWTON_PRECOND',
                   'LD_TNEWTON_RESTART',
                   'LD_TNEWTON',
                   'LD_LBFGS'],
         'ralfit': ['gn', 'gn_reg', 'hybrid', 'hybrid_reg',
                    'newton', 'newton_reg'],
         'scipy': ['Nelder-Mead',
                   'Powell',
                   'CG',
                   'BFGS',
                   'Newton-CG',
                   'L-BFGS-B',
                   'TNC',
                   'SLSQP',
                   'COBYLA'],
         'scipy_ls': ['lm-scipy', 'trf', 'dogbox'],
         'scipy_leastsq': ['lm-leastsq'],
         'scipy_go': ['differential_evolution', 'dual_annealing'],
         'theseus': ['Levenberg_Marquardt', 'Gauss-Newton']}
    DEFAULT_FITTING = \
        {'num_runs': 5,
         'algorithm_type': ['all'],
         'software': ['scipy', 'scipy_ls'],
         'jac_method': ['best_available'],
         'hes_method': ['best_available'],
         'cost_func_type': ['weighted_nlls'],
         'max_runtime': 600}
    DEFAULT_JACOBIAN = \
        {'analytic': ['default'],
         'best_available': ['default'],
         'scipy': ['2-point'],
         'default': ['default'],
         'numdifftools': ['central']}
    DEFAULT_HESSIAN = \
        {'analytic': ['default'],
         'best_available': ['default'],
         'scipy': ['2-point'],
         'default': ['default'],
         'numdifftools': ['central']}
    DEFAULT_OUTPUT = \
        {'results_dir': 'fitbenchmarking_results',
         'make_plots': True,
         'pbar': True,
         'colour_map': 'magma_r',
         'colour_ulim': 100,
         'cmap_range': [0.2, 0.8],
         'comparison_mode': 'both',
         'results_browser': True,
         'run_dash': True,
         'table_type': ['acc', 'runtime', 'compare', 'local_min', 'emissions'],
         'run_name': '',
         'checkpoint_filename': 'checkpoint.json'}
    DEFAULT_LOGGING = \
        {'file_name': 'fitbenchmarking.log',
         'append': False,
         'level': 'INFO',
         'external_output': 'log_only'}
    DEFAULT_RUNTIME = \
        {'runtime_metric': 'mean'}
    DEFAULT_DASH = \
        {'port': 4000}
    DEFAULTS = {'MINIMIZERS': DEFAULT_MINIMZERS,
                'FITTING': DEFAULT_FITTING,
                'JACOBIAN': DEFAULT_JACOBIAN,
                'HESSIAN': DEFAULT_HESSIAN,
                'OUTPUT': DEFAULT_OUTPUT,
                'LOGGING': DEFAULT_LOGGING,
                'RUNTIME': DEFAULT_RUNTIME,
                'DASH': DEFAULT_DASH}

    # pylint: disable=too-many-statements
    def __init__(self, file_name=None, additional_options=None):
        """
        Initialise the options from a file if file is given.
        Priority is values in the file, failing that, values are taken from
        DEFAULTS (stored in ./default_options.ini)

        :param file_name: The options file to load
        :type file_name: str
        :param additional_options: A dictionary of options input
        by the user into the command line.
        :type additional_options: dict

        """
        # additional_options is initialied to an empty dict if
        # no value is given
        if additional_options is None:
            additional_options = {}

        # stores the file name to be used to reset options for multiple
        # problem groups
        self.stored_file_name = file_name
        self.error_message = []
        self._results_dir: str = ""
        config = configparser.ConfigParser(converters={'list': read_list,
                                                       'str': str,
                                                       'rng': read_range},
                                           allow_no_value=True)

        for section in self.VALID_SECTIONS:
            config.add_section(section)

        if file_name is not None:
            config.read(file_name)

            # Checks that the user defined sections are valid
            if config.sections() != self.VALID_SECTIONS:
                raise OptionsError(
                    f"Invalid options sections set, {config.sections()}, "
                    f"the valid sections are {self.VALID_SECTIONS}")
            config.sections()

            # Checks that the options within the sections are valid
            for key in self.VALID_SECTIONS:
                default_options_list = list(self.DEFAULTS[key].keys())
                user_options_list = [option[0] for option in config.items(key)]
                if not set(user_options_list) <= set(default_options_list):
                    raise OptionsError(
                        f"Invalid options key set in the {key} Section: \n"
                        f"{user_options_list}, \n "
                        f"the valid keys are: \n{default_options_list}")

        minimizers = config['MINIMIZERS']
        self._minimizers = {}
        self.minimizer_alg_type = {}
        for key in self.VALID_FITTING["software"]:
            self._minimizers[key] = self.read_value(minimizers.getlist,
                                                    key, additional_options)

        fitting = config['FITTING']

        self.num_runs = self.read_value(fitting.getint, 'num_runs',
                                        additional_options)

        self.algorithm_type = self.read_value(fitting.getlist,
                                              'algorithm_type',
                                              additional_options)

        self.software = self.read_value(fitting.getlist, 'software',
                                        additional_options)

        self.jac_method = self.read_value(fitting.getlist, 'jac_method',
                                          additional_options)

        self.hes_method = self.read_value(fitting.getlist, 'hes_method',
                                          additional_options)

        self.cost_func_type = self.read_value(fitting.getlist,
                                              'cost_func_type',
                                              additional_options)

        self.max_runtime = self.read_value(fitting.getfloat, 'max_runtime',
                                           additional_options)

        jacobian = config['JACOBIAN']
        self.jac_num_method = {}
        for key in self.VALID_FITTING["jac_method"]:
            self.jac_num_method[key] = self.read_value(jacobian.getlist,
                                                       key,
                                                       additional_options)

        hessian = config['HESSIAN']
        self.hes_num_method = {}
        for key in self.VALID_FITTING["hes_method"]:
            self.hes_num_method[key] = self.read_value(hessian.getlist,
                                                       key,
                                                       additional_options)

        output = config['OUTPUT']

        if 'make_plots' in additional_options:
            self.make_plots = additional_options['make_plots']
        else:
            self.make_plots = self.read_value(
                output.getboolean, 'make_plots', additional_options)

        if 'results_browser' in additional_options:
            self.results_browser = additional_options['results_browser']
        else:
            self.results_browser = self.read_value(
                output.getboolean, 'results_browser', additional_options)

        if 'run_dash' in additional_options:
            self.run_dash = additional_options['run_dash']
        else:
            self.run_dash = self.read_value(
                output.getboolean, 'run_dash', additional_options)

        if 'pbar' in additional_options:
            self.pbar = additional_options['pbar']
        else:
            self.pbar = self.read_value(
                output.getboolean, 'pbar', additional_options)

        self.colour_map = self.read_value(
            output.getstr, 'colour_map', additional_options)
        self.colour_ulim = self.read_value(
            output.getfloat, 'colour_ulim', additional_options)
        self.cmap_range = self.read_value(
            output.getrng, 'cmap_range', additional_options)

        self.comparison_mode = self.read_value(output.getstr,
                                               'comparison_mode',
                                               additional_options)

        self.table_type = self.read_value(output.getlist, 'table_type',
                                          additional_options)

        self.results_dir = self.read_value(output.getstr, 'results_dir',
                                           additional_options)
        self.checkpoint_filename = self.read_value(
            output.getstr, 'checkpoint_filename', additional_options)

        self.run_name = self.read_value(output.getstr,
                                        'run_name',
                                        additional_options)

        runtime = config['RUNTIME']
        self.runtime_metric = self.read_value(runtime.getstr,
                                              'runtime_metric',
                                              additional_options)

        dash_settings = config['DASH']
        self.port = self.read_value(dash_settings.getint,
                                    'port',
                                    additional_options)

        logging = config['LOGGING']

        self.log_append = self.read_value(logging.getboolean, 'append',
                                          additional_options)

        self.log_file = self.read_value(logging.getstr, 'file_name',
                                        additional_options)

        self.log_level = self.read_value(logging.getstr, 'level',
                                         additional_options)

        self.external_output = self.read_value(logging.getstr,
                                               'external_output',
                                               additional_options)

        if self.error_message:
            raise OptionsError('\n'.join(self.error_message))

    # pylint: enable=too-many-statements

    def read_value(self, func, option, additional_options):
        """
        Helper function which loads in the value

        :param func: configparser function
        :type func: callable
        :param option: option to be read for file
        :type option: str
        :param additional_options: A dictionary of options
        input by the user into the command line.
        :type additional_options: dict

        :return: value of the option
        :rtype: list/str/int/bool
        """
        section = str(func).split("Section: ")[1].split('>')[0]
        try:
            if (option in additional_options and
                    additional_options[option]):
                value = additional_options[option]
            else:
                value = func(option, fallback=self.DEFAULTS[section][option])

        except ValueError as e:
            self.error_message.append(
                f"Incorrect options type for {option}.\n{e}")
            value = None

        if option in self.VALID[section]:
            if isinstance(value, list):
                set1 = set(value)
                set2 = set(self.VALID[section][option])
                value_check = set1.issubset(set2)
            else:
                value_check = value in self.VALID[section][option]
            if not value_check:
                self.error_message.append(
                    f"The option '{option}: {value}' in the ini file is "
                    f"invalid. {option} must be one or more of "
                    f"{self.VALID[section][option]}")
        return value

    @property
    def results_dir(self) -> str:
        """
        Returns the directory to store the results in.
        """
        return self._results_dir

    @results_dir.setter
    def results_dir(self, directory: str) -> None:
        """
        Sets the directory to store the results.
        """
        self._results_dir = os.path.abspath(directory)

    @property
    def minimizers(self):
        """
        Returns the minimizers in a software package
        """
        return {s: self._minimizers[s] for s in self.software}

    @minimizers.setter
    def minimizers(self, value):
        self._minimizers = value

    def _create_config(self):
        """
        Return the contents of the options object as a ConfigParser object,
        which e.g. then can be written to a file object or other stream

        :return: ConfigParser
        """
        config = configparser.ConfigParser(converters={'list': read_list,
                                                       'str': str,
                                                       'rng': read_range})

        def list_to_string(mylist):
            return '\n'.join(mylist)

        config['MINIMIZERS'] = {k: list_to_string(m)
                                for k, m in self.minimizers.items()}
        config['FITTING'] = {
            'num_runs': self.num_runs,
            'algorithm_type': list_to_string(
                self.algorithm_type),
            'software': list_to_string(self.software),
            'jac_method': list_to_string(self.jac_method),
            'hes_method': list_to_string(self.hes_method),
            'max_runtime': self.max_runtime,
            'cost_func_type': list_to_string(self.cost_func_type),
        }
        config['JACOBIAN'] = {k: list_to_string(m)
                              for k, m in self.jac_num_method.items()}
        config['HESSIAN'] = {k: list_to_string(m)
                             for k, m in self.hes_num_method.items()}

        config['OUTPUT'] = {'results_dir': self.results_dir,
                            'colour_map': self.colour_map,
                            'cmap_range': self.cmap_range,
                            'colour_ulim': self.colour_ulim,
                            'comparison_mode': self.comparison_mode,
                            'make_plots': self.make_plots,
                            'results_browser': self.results_browser,
                            'run_dash': self.run_dash,
                            'pbar': self.pbar,
                            'table_type': list_to_string(self.table_type),
                            'run_name': self.run_name}

        config['LOGGING'] = {'file_name': self.log_file,
                             'level': self.log_level,
                             'append': self.log_append,
                             'external_output': self.external_output}

        config['RUNTIME'] = {'runtime_metric': self.runtime_metric}

        config['DASH'] = {'port': self.port}

        return config

    def write(self, file_name):
        """
        Write the contents of the options object to a new options file.

        :param file_name: The path to the new options file
        :type file_name: str
        """
        config = self._create_config()

        with open(file_name, 'w', encoding='utf-8') as f:
            config.write(f)

    def write_to_stream(self, file_object):
        """
        Write the contents of the options object to a file object.

        :type file_object: file object
        """
        self._create_config().write(file_object)


def read_list(s):
    """
    Utility function to allow lists to be read by the config parser

    :param s: string to convert to a list
    :type s: string

    :return: list of items
    :rtype: list of str
    """
    return str(s).split('\n')


def read_range(s):
    """
    Utility function to allow ranges to be read by the config parser

    :param s: string to convert to a list
    :type s: string

    :return: two element list [lower_lim, upper lim]
    :rtype: list
    """

    if s[0] != '[' or s[-1] != ']':
        raise ValueError("range specified without [] parentheses.")
    rng = [float(item) for item in s[1:-1].split(",")]
    if len(rng) != 2:
        raise ValueError("range not specified with 2 elements.")
    if rng[0] > rng[1]:
        raise ValueError("Incorrect element order;"
                         "range[0] > range[1] detected."
                         "The elements must satisfy "
                         "range[0] < range[1].")
    if rng[0] < 0 or rng[0] > 1 or rng[1] < 0 or rng[1] > 1:
        raise ValueError("One or more elements in range are "
                         "outside of the permitted range 0 <= a <= 1.")
    return rng


def find_options_file(options_file: str, additional_options: dict) -> Options:
    """
    Attempts to find the options file and creates an Options object for it.
    Wildcards are accepted in the parameters of this function.

    :param options_file: The path or glob pattern for an options file.
    :type options_file: str
    :param additional_options: A dictionary of options input by the user into
                               the command line.
    :type additional_options: dict
    :return: An Options object.
    :rtype: fitbenchmarking.utils.options.Options
    """
    if options_file != '':
        # Read custom minimizer options from file
        glob_options_file = glob.glob(options_file)

        if not glob_options_file:
            raise OptionsError(f'Could not find file {options_file}')
        if not options_file.endswith(".ini"):
            raise OptionsError('Options file must be a ".ini" file')

        return Options(file_name=glob_options_file,
                       additional_options=additional_options)
    return Options(additional_options=additional_options)<|MERGE_RESOLUTION|>--- conflicted
+++ resolved
@@ -154,14 +154,9 @@
          'cost_func_type': ['nlls', 'weighted_nlls', 'hellinger_nlls',
                             'loglike_nlls', 'poisson']}
     VALID_JACOBIAN = \
-<<<<<<< HEAD
         {'scipy': ['2-point', '3-point', 'cs', '2-point_sparse'],
+         'best_available': ['default'],
          'analytic': ['default', 'sparse'],
-=======
-        {'scipy': ['2-point', '3-point', 'cs'],
-         'best_available': ['default'],
-         'analytic': ['default'],
->>>>>>> e069575f
          'default': ['default'],
          'numdifftools': ['central',
                           'complex', 'multicomplex',
