--- conflicted
+++ resolved
@@ -39,15 +39,9 @@
          'scipy_ls': ['lm-scipy', 'trf', 'dogbox']}
     VALID_FITTING = \
         {'algorithm_type': ['all', 'ls', 'deriv_free', 'general'],
-<<<<<<< HEAD
          'software': ['bumps', 'dfo', 'gsl', 'levmar', 'mantid', 'matlab',
                       'minuit', 'ralfit', 'scipy', 'scipy_ls'],
-         'jac_method': ['scipy', 'analytic', 'numdifftools'],
-=======
-         'software': ['bumps', 'dfo', 'gsl', 'levmar', 'mantid', 'minuit',
-                      'ralfit', 'scipy', 'scipy_ls'],
-         'jac_method': ['analytic', 'scipy', 'default', 'numdifftools'],
->>>>>>> 28d3f163
+         'jac_method': ['scipy', 'analytic', 'default', 'numdifftools'],
          'cost_func_type': ['nlls', 'weighted_nlls', 'hellinger_nlls',
                             'poisson']}
     VALID_JACOBIAN = \
