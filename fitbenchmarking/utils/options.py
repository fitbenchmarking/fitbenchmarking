--- conflicted
+++ resolved
@@ -56,14 +56,9 @@
                             'trust_region', 'levenberg-marquardt',
                             'gauss_newton', 'bfgs', 'conjugate_gradient',
                             'steepest_descent', 'global_optimization'],
-<<<<<<< HEAD
-         'software': ['bumps', 'dfo', 'gradient_free', 'gsl', 'levmar', 'mantid', 'matlab',
-                      'minuit', 'ralfit', 'scipy', 'scipy_ls', 'scipy_go'],
-=======
-         'software': ['bumps', 'dfo', 'gsl', 'levmar', 'mantid', 'matlab',
-                      'matlab_opt', 'minuit', 'ralfit', 'scipy', 'scipy_ls',
-                      'scipy_go'],
->>>>>>> eddd9367
+         'software': ['bumps', 'dfo', 'gradient_free', 'gsl', 'levmar',
+                      'mantid', 'matlab', 'matlab_opt', 'minuit', 'ralfit',
+                      'scipy', 'scipy_ls', 'scipy_go'],
          'jac_method': ['scipy', 'analytic', 'default', 'numdifftools'],
          'cost_func_type': ['nlls', 'weighted_nlls', 'hellinger_nlls',
                             'poisson']}
