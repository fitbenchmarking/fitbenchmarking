'''
This file will handle all interaction with the options configuration file.
'''
# pylint: disable=too-many-branches

import configparser
import os
import matplotlib.pyplot as plt

from fitbenchmarking.utils.exceptions import OptionsError


class Options:
    """
    An options class to store and handle all options for fitbenchmarking
    """
    VALID_SECTIONS = ['MINIMIZERS', 'FITTING', 'JACOBIAN', 'HESSIAN',
                      'OUTPUT', 'LOGGING']
    VALID_MINIMIZERS = \
        {'bumps': ['amoeba',
                   'lm-bumps',
                   'newton',
                   'de',
                   'scipy-leastsq',
                   'dream'],
         'ceres': ['Levenberg_Marquardt', 'Dogleg', 'BFGS', 'LBFGS',
                   'steepest_descent', 'Fletcher_Reeves', 'Polak_Ribiere',
                   'Hestenes_Stiefel'],
         'dfo': ['dfogn', 'dfols'],
         'gofit': ['alternating', 'multistart', 'regularisation'],
         'gradient_free': ['HillClimbingOptimizer',
                           'RepulsingHillClimbingOptimizer',
                           'SimulatedAnnealingOptimizer',
                           'RandomSearchOptimizer',
                           'RandomRestartHillClimbingOptimizer',
                           'RandomAnnealingOptimizer',
                           'ParallelTemperingOptimizer',
                           'ParticleSwarmOptimizer',
                           'EvolutionStrategyOptimizer',
                           'BayesianOptimizer',
                           'TreeStructuredParzenEstimators',
                           'DecisionTreeOptimizer'],
         'gsl': ['lmsder', 'lmder', 'nmsimplex', 'nmsimplex2',
                 'conjugate_pr', 'conjugate_fr', 'vector_bfgs',
                 'vector_bfgs2', 'steepest_descent'],
         'horace': ['lm-lsqr'],
         'levmar': ['levmar'],
         'lmfit': ['differential_evolution',
                   'brute',
                   'basinhopping',
                   'powell',
                   'cobyla',
                   'slsqp',
                   'emcee',
                   'nelder',
                   'least_squares',
                   'trust-ncg',
                   'trust-exact',
                   'trust-krylov',
                   'trust-constr',
                   'dogleg',
                   'leastsq',
                   'newton',
                   'tnc',
                   'lbfgsb',
                   'bfgs',
                   'cg',
                   'ampgo',
                   'shgo',
                   'dual_annealing'],
         'mantid': ['BFGS',
                    'Conjugate gradient (Fletcher-Reeves imp.)',
                    'Conjugate gradient (Polak-Ribiere imp.)',
                    'Damped GaussNewton', 'Levenberg-Marquardt',
                    'Levenberg-MarquardtMD', 'Simplex',
                    'SteepestDescent', 'Trust Region', 'FABADA'],
         'matlab': ['Nelder-Mead Simplex'],
         'matlab_curve': ['Levenberg-Marquardt', 'Trust-Region'],
         'matlab_opt': ['levenberg-marquardt', 'trust-region-reflective'],
         'matlab_stats': ['Levenberg-Marquardt'],
         'minuit': ['minuit'],
         'nlopt': ['LN_BOBYQA',
                   'LN_NEWUOA',
                   'LN_NEWUOA_BOUND',
                   'LN_PRAXIS',
                   'LD_SLSQP',
                   'LD_VAR2',
                   'LD_VAR1',
                   'AUGLAG',
                   'AUGLAG_EQ',
                   'LN_NELDERMEAD',
                   'LN_SBPLX',
                   'LN_COBYLA',
                   'LD_CCSAQ',
                   'LD_MMA',
                   'LD_TNEWTON_PRECOND_RESTART',
                   'LD_TNEWTON_PRECOND',
                   'LD_TNEWTON_RESTART',
                   'LD_TNEWTON',
                   'LD_LBFGS',
                   'GN_DIRECT',
                   'GN_DIRECT_L',
                   'GN_DIRECT_L_RAND',
                   'GNL_DIRECT_NOSCAL',
                   'GN_DIRECT_L_NOSCAL',
                   'GN_DIRECT_L_RAND_NOSCAL',
                   'GN_ORIG_DIRECT',
                   'GN_ORIG_DIRECT_L',
                   'GN_CRS2_LM',
                   'G_MLSL_LDS',
                   'G_MLSL',
                   'GD_STOGO',
                   'GD_STOGO_RAND',
                   'GN_AGS',
                   'GN_ISRES'],
         'ralfit': ['gn', 'gn_reg', 'hybrid', 'hybrid_reg'],
         'scipy': ['Nelder-Mead',
                   'Powell',
                   'CG',
                   'BFGS',
                   'Newton-CG',
                   'L-BFGS-B',
                   'TNC',
                   'SLSQP',
                   'COBYLA',
                   'trust-ncg',
                   'trust-exact',
                   'trust-krylov',
                   'trust-constr',
                   'dogleg'],
         'scipy_ls': ['lm-scipy', 'trf', 'dogbox'],
         'scipy_go': ['differential_evolution', 'shgo', 'dual_annealing'],
         'theseus': ['Levenberg_Marquardt', 'Gauss-Newton']}
    VALID_FITTING = \
        {'algorithm_type': ['all', 'ls', 'deriv_free', 'general', 'simplex',
                            'trust_region', 'levenberg-marquardt',
                            'gauss_newton', 'bfgs', 'conjugate_gradient',
                            'steepest_descent', 'global_optimization'],
         'software': ['bumps', 'ceres', 'dfo', 'gofit', 'gradient_free', 'gsl',
                      'horace', 'levmar', 'lmfit', 'mantid', 'matlab',
                      'matlab_curve', 'matlab_opt', 'matlab_stats', 'minuit',
<<<<<<< HEAD
                      'nlopt', 'ralfit', 'scipy', 'scipy_ls', 'scipy_go'],
=======
                      'ralfit', 'scipy', 'scipy_ls', 'scipy_go', 'theseus'],
>>>>>>> b6009bff
         'jac_method': ['scipy', 'analytic', 'default', 'numdifftools'],
         'hes_method': ['scipy', 'analytic', 'default', 'numdifftools'],
         'cost_func_type': ['nlls', 'weighted_nlls', 'hellinger_nlls',
                            'poisson']}
    VALID_JACOBIAN = \
        {'scipy': ['2-point', '3-point', 'cs'],
         'analytic': ['default'],
         'default': ['default'],
         'numdifftools': ['central',
                          'complex', 'multicomplex',
                          'forward', 'backward']}
    VALID_HESSIAN = \
        {'scipy': ['2-point', '3-point', 'cs'],
         'analytic': ['default'],
         'default': ['default'],
         'numdifftools': ['central',
                          'complex', 'multicomplex',
                          'forward', 'backward']}
    VALID_OUTPUT = \
        {'level': ['NOTSET', 'DEBUG', 'INFO', 'WARNING', 'ERROR',
                   'CRITICAL'],
         'append': [True, False],
         'external_output': ['debug', 'display', 'log_only'],
         'make_plots': [True, False],
         'pbar': [True, False],
         'comparison_mode': ['abs', 'rel', 'both'],
         'table_type': ['acc', 'runtime', 'compare', 'local_min'],
         'results_browser': [True, False],
         'colour_map': plt.colormaps()}
    VALID_LOGGING = \
        {'level': ['NOTSET', 'DEBUG', 'INFO', 'WARNING', 'ERROR',
                   'CRITICAL'],
         'append': [True, False],
         'external_output': ['debug', 'display', 'log_only']}

    VALID = {'MINIMIZERS': VALID_MINIMIZERS,
             'FITTING': VALID_FITTING,
             'JACOBIAN': VALID_JACOBIAN,
             'HESSIAN': VALID_HESSIAN,
             'OUTPUT': VALID_OUTPUT,
             'LOGGING': VALID_LOGGING}

    DEFAULT_MINIMZERS = \
        {'bumps': ['amoeba',
                   'lm-bumps',
                   'newton',
                   'scipy-leastsq'],
         'ceres': ['Levenberg_Marquardt', 'Dogleg', 'BFGS', 'LBFGS',
                   'steepest_descent', 'Fletcher_Reeves', 'Polak_Ribiere',
                   'Hestenes_Stiefel'],
         'dfo': ['dfogn', 'dfols'],
         'gofit': ['multistart'],
         'gradient_free': ['HillClimbingOptimizer',
                           'RepulsingHillClimbingOptimizer',
                           'SimulatedAnnealingOptimizer',
                           'RandomSearchOptimizer',
                           'RandomRestartHillClimbingOptimizer',
                           'RandomAnnealingOptimizer',
                           'ParallelTemperingOptimizer',
                           'ParticleSwarmOptimizer',
                           'EvolutionStrategyOptimizer'],
         'gsl': ['lmsder', 'lmder', 'nmsimplex', 'nmsimplex2',
                 'conjugate_pr', 'conjugate_fr', 'vector_bfgs',
                 'vector_bfgs2', 'steepest_descent'],
         'horace': ['lm-lsqr'],
         'levmar': ['levmar'],
         'lmfit': ['powell',
                   'cobyla',
                   'slsqp',
                   'nelder',
                   'least_squares',
                   'leastsq',
                   'newton',
                   'tnc',
                   'lbfgsb',
                   'bfgs',
                   'cg',
                   'ampgo'],
         'mantid': ['BFGS',
                    'Conjugate gradient (Fletcher-Reeves imp.)',
                    'Conjugate gradient (Polak-Ribiere imp.)',
                    'Damped GaussNewton', 'Levenberg-Marquardt',
                    'Levenberg-MarquardtMD', 'Simplex',
                    'SteepestDescent', 'Trust Region'],
         'matlab': ['Nelder-Mead Simplex'],
         'matlab_curve': ['Levenberg-Marquardt', 'Trust-Region'],
         'matlab_opt': ['levenberg-marquardt', 'trust-region-reflective'],
         'matlab_stats': ['Levenberg-Marquardt'],
         'minuit': ['minuit'],
         'nlopt': ['LN_BOBYQA',
                   'LN_NEWUOA',
                   'LN_NEWUOA_BOUND',
                   'LN_PRAXIS',
                   'LD_SLSQP',
                   'LD_VAR2',
                   'LD_VAR1',
                   'AUGLAG',
                   'AUGLAG_EQ',
                   'LN_NELDERMEAD',
                   'LN_SBPLX',
                   'LN_COBYLA',
                   'LD_CCSAQ',
                   'LD_MMA',
                   'LD_TNEWTON_PRECOND_RESTART',
                   'LD_TNEWTON_PRECOND',
                   'LD_TNEWTON_RESTART',
                   'LD_TNEWTON',
                   'LD_LBFGS',
                   'GN_DIRECT',
                   'GN_DIRECT_L',
                   'GN_DIRECT_L_RAND',
                   'GNL_DIRECT_NOSCAL',
                   'GN_DIRECT_L_NOSCAL',
                   'GN_DIRECT_L_RAND_NOSCAL',
                   'GN_ORIG_DIRECT',
                   'GN_ORIG_DIRECT_L',
                   'GN_CRS2_LM',
                   'G_MLSL_LDS',
                   'G_MLSL',
                   'GD_STOGO',
                   'GD_STOGO_RAND',
                   'GN_AGS',
                   'GN_ISRES'],
         'ralfit': ['gn', 'gn_reg', 'hybrid', 'hybrid_reg'],
         'scipy': ['Nelder-Mead',
                   'Powell',
                   'CG',
                   'BFGS',
                   'Newton-CG',
                   'L-BFGS-B',
                   'TNC',
                   'SLSQP',
                   'COBYLA'],
         'scipy_ls': ['lm-scipy', 'trf', 'dogbox'],
         'scipy_go': ['differential_evolution', 'dual_annealing'],
         'theseus': ['Levenberg_Marquardt', 'Gauss-Newton']}
    DEFAULT_FITTING = \
        {'num_runs': 5,
         'algorithm_type': ['all'],
         'software': ['scipy', 'scipy_ls'],
         'jac_method': ['scipy'],
         'hes_method': ['default'],
         'cost_func_type': ['weighted_nlls'],
         'max_runtime': 600}
    DEFAULT_JACOBIAN = \
        {'analytic': ['default'],
         'scipy': ['2-point'],
         'default': ['default'],
         'numdifftools': ['central']}
    DEFAULT_HESSIAN = \
        {'analytic': ['default'],
         'scipy': ['2-point'],
         'default': ['default'],
         'numdifftools': ['central']}
    DEFAULT_OUTPUT = \
        {'results_dir': 'fitbenchmarking_results',
         'make_plots': True,
         'pbar': True,
         'colour_map': 'magma_r',
         'colour_ulim': 100,
         'cmap_range': [0.2, 0.8],
         'comparison_mode': 'both',
         'results_browser': True,
         'table_type': ['acc', 'runtime', 'compare', 'local_min']}
    DEFAULT_LOGGING = \
        {'file_name': 'fitbenchmarking.log',
         'append': False,
         'level': 'INFO',
         'external_output': 'log_only'}
    DEFAULTS = {'MINIMIZERS': DEFAULT_MINIMZERS,
                'FITTING': DEFAULT_FITTING,
                'JACOBIAN': DEFAULT_JACOBIAN,
                'HESSIAN': DEFAULT_HESSIAN,
                'OUTPUT': DEFAULT_OUTPUT,
                'LOGGING': DEFAULT_LOGGING}

    # pylint: disable=too-many-statements
    def __init__(self, file_name=None, additional_options=None):
        """
        Initialise the options from a file if file is given.
        Priority is values in the file, failing that, values are taken from
        DEFAULTS (stored in ./default_options.ini)

        :param file_name: The options file to load
        :type file_name: str
        :param additional_options: A dictionary of options input
        by the user into the command line.
        :type additional_options: dict

        """
        # additional_options is initialied to an empty dict if
        # no value is given
        if additional_options is None:
            additional_options = {}

        # stores the file name to be used to reset options for multiple
        # problem groups
        self.stored_file_name = file_name
        self.error_message = []
        self._results_dir: str = ""
        config = configparser.ConfigParser(converters={'list': read_list,
                                                       'str': str,
                                                       'rng': read_range},
                                           allow_no_value=True)

        for section in self.VALID_SECTIONS:
            config.add_section(section)

        if file_name is not None:
            config.read(file_name)

            # Checks that the user defined sections are valid
            if config.sections() != self.VALID_SECTIONS:
                raise OptionsError(
                    f"Invalid options sections set, {config.sections()}, "
                    f"the valid sections are {self.VALID_SECTIONS}")
            config.sections()

            # Checks that the options within the sections are valid
            for key in self.VALID_SECTIONS:
                default_options_list = list(self.DEFAULTS[key].keys())
                user_options_list = [option[0] for option in config.items(key)]
                if not set(user_options_list) <= set(default_options_list):
                    raise OptionsError(
                        f"Invalid options key set in the {key} Section: \n"
                        f"{user_options_list}, \n "
                        f"the valid keys are: \n{default_options_list}")

        minimizers = config['MINIMIZERS']
        self._minimizers = {}
        self.minimizer_alg_type = {}
        for key in self.VALID_FITTING["software"]:
            self._minimizers[key] = self.read_value(minimizers.getlist,
                                                    key, additional_options)

        fitting = config['FITTING']

        self.num_runs = self.read_value(fitting.getint, 'num_runs',
                                        additional_options)

        self.algorithm_type = self.read_value(fitting.getlist,
                                              'algorithm_type',
                                              additional_options)

        self.software = self.read_value(fitting.getlist, 'software',
                                        additional_options)

        self.jac_method = self.read_value(fitting.getlist, 'jac_method',
                                          additional_options)

        self.hes_method = self.read_value(fitting.getlist, 'hes_method',
                                          additional_options)

        self.cost_func_type = self.read_value(fitting.getlist,
                                              'cost_func_type',
                                              additional_options)

        self.max_runtime = self.read_value(fitting.getfloat, 'max_runtime',
                                           additional_options)

        jacobian = config['JACOBIAN']
        self.jac_num_method = {}
        for key in self.VALID_FITTING["jac_method"]:
            self.jac_num_method[key] = self.read_value(jacobian.getlist,
                                                       key,
                                                       additional_options)

        hessian = config['HESSIAN']
        self.hes_num_method = {}
        for key in self.VALID_FITTING["hes_method"]:
            self.hes_num_method[key] = self.read_value(hessian.getlist,
                                                       key,
                                                       additional_options)

        output = config['OUTPUT']

        if 'make_plots' in additional_options:
            self.make_plots = additional_options['make_plots']
        else:
            self.make_plots = self.read_value(
                output.getboolean, 'make_plots', additional_options)

        if 'results_browser' in additional_options:
            self.results_browser = additional_options['results_browser']
        else:
            self.results_browser = self.read_value(
                output.getboolean, 'results_browser', additional_options)

        if 'pbar' in additional_options:
            self.pbar = additional_options['pbar']
        else:
            self.pbar = self.read_value(
                output.getboolean, 'pbar', additional_options)

        self.colour_map = self.read_value(
            output.getstr, 'colour_map', additional_options)
        self.colour_ulim = self.read_value(
            output.getfloat, 'colour_ulim', additional_options)
        self.cmap_range = self.read_value(
            output.getrng, 'cmap_range', additional_options)

        self.comparison_mode = self.read_value(output.getstr,
                                               'comparison_mode',
                                               additional_options)

        self.table_type = self.read_value(output.getlist, 'table_type',
                                          additional_options)

        self.results_dir = self.read_value(output.getstr, 'results_dir',
                                           additional_options)

        logging = config['LOGGING']

        self.log_append = self.read_value(logging.getboolean, 'append',
                                          additional_options)

        self.log_file = self.read_value(logging.getstr, 'file_name',
                                        additional_options)

        self.log_level = self.read_value(logging.getstr, 'level',
                                         additional_options)

        self.external_output = self.read_value(logging.getstr,
                                               'external_output',
                                               additional_options)

        if self.error_message:
            raise OptionsError('\n'.join(self.error_message))

    # pylint: enable=too-many-statements

    def read_value(self, func, option, additional_options):
        """
        Helper function which loads in the value

        :param func: configparser function
        :type func: callable
        :param option: option to be read for file
        :type option: str
        :param additional_options: A dictionary of options
        input by the user into the command line.
        :type additional_options: dict

        :return: value of the option
        :rtype: list/str/int/bool
        """
        section = func.__str__().split("Section: ")[1].split('>')[0]
        try:
            if (option in additional_options and
                    additional_options[option]):
                value = additional_options[option]
            else:
                value = func(option, fallback=self.DEFAULTS[section][option])

        except ValueError as e:
            self.error_message.append(
                "Incorrect options type for {}.\n{}".format(option, e))
            value = None

        if option in self.VALID[section]:
            if isinstance(value, list):
                set1 = set(value)
                set2 = set(self.VALID[section][option])
                value_check = set1.issubset(set2)
            else:
                value_check = value in self.VALID[section][option]
            if not value_check:
                self.error_message.append(
                    f"The option '{option}: {value}' in the ini file is "
                    f"invalid. {option} must be one or more of "
                    f"{self.VALID[section][option]}")
        return value

    @property
    def results_dir(self) -> str:
        """
        Returns the directory to store the results in.
        """
        return self._results_dir

    @results_dir.setter
    def results_dir(self, directory: str) -> None:
        """
        Sets the directory to store the results.
        """
        self._results_dir = os.path.abspath(directory)

    @property
    def minimizers(self):
        """
        Returns the minimizers in a software package
        """
        return {s: self._minimizers[s] for s in self.software}

    @minimizers.setter
    def minimizers(self, value):
        self._minimizers = value

    def _create_config(self):
        """
        Return the contents of the options object as a ConfigParser object,
        which e.g. then can be written to a file object or other stream

        :return: ConfigParser
        """
        config = configparser.ConfigParser(converters={'list': read_list,
                                                       'str': str,
                                                       'rng': read_range})

        def list_to_string(mylist):
            return '\n'.join(mylist)

        config['MINIMIZERS'] = {k: list_to_string(m)
                                for k, m in self.minimizers.items()}
        config['FITTING'] = {'num_runs': self.num_runs,
                             'algorithm_type': list_to_string(
                                 self.algorithm_type),
                             'software': list_to_string(self.software),
                             'jac_method': list_to_string(self.jac_method),
                             'hes_method': list_to_string(self.hes_method),
                             'max_runtime': self.max_runtime}
        config['JACOBIAN'] = {k: list_to_string(m)
                              for k, m in self.jac_num_method.items()}
        config['HESSIAN'] = {k: list_to_string(m)
                             for k, m in self.hes_num_method.items()}

        config['OUTPUT'] = {'results_dir': self.results_dir,
                            'colour_map': self.colour_map,
                            'cmap_range': self.cmap_range,
                            'colour_ulim': self.colour_ulim,
                            'comparison_mode': self.comparison_mode,
                            'make_plots': self.make_plots,
                            'results_browser': self.results_browser,
                            'pbar': self.pbar,
                            'table_type': list_to_string(self.table_type)}

        config['LOGGING'] = {'file_name': self.log_file,
                             'level': self.log_level,
                             'append': self.log_append,
                             'external_output': self.external_output}

        return config

    def write(self, file_name):
        """
        Write the contents of the options object to a new options file.

        :param file_name: The path to the new options file
        :type file_name: str
        """
        config = self._create_config()

        with open(file_name, 'w') as f:
            config.write(f)

    def write_to_stream(self, file_object):
        """
        Write the contents of the options object to a file object.

        :type file_object: file object
        """
        self._create_config().write(file_object)


def read_list(s):
    """
    Utility function to allow lists to be read by the config parser

    :param s: string to convert to a list
    :type s: string

    :return: list of items
    :rtype: list of str
    """
    return str(s).split('\n')


def read_range(s):
    """
    Utility function to allow ranges to be read by the config parser

    :param s: string to convert to a list
    :type s: string

    :return: two element list [lower_lim, upper lim]
    :rtype: list
    """

    if s[0] != '[' or s[-1] != ']':
        raise ValueError("range specified without [] parentheses.")
    rng = [float(item) for item in s[1:-1].split(",")]
    if len(rng) != 2:
        raise ValueError("range not specified with 2 elements.")
    if rng[0] > rng[1]:
        raise ValueError("Incorrect element order;"
                         "range[0] > range[1] detected."
                         "The elements must satisfy "
                         "range[0] < range[1].")
    if rng[0] < 0 or rng[0] > 1 or rng[1] < 0 or rng[1] > 1:
        raise ValueError("One or more elements in range are "
                         "outside of the permitted range 0 <= a <= 1.")
    return rng<|MERGE_RESOLUTION|>--- conflicted
+++ resolved
@@ -139,11 +139,8 @@
          'software': ['bumps', 'ceres', 'dfo', 'gofit', 'gradient_free', 'gsl',
                       'horace', 'levmar', 'lmfit', 'mantid', 'matlab',
                       'matlab_curve', 'matlab_opt', 'matlab_stats', 'minuit',
-<<<<<<< HEAD
-                      'nlopt', 'ralfit', 'scipy', 'scipy_ls', 'scipy_go'],
-=======
-                      'ralfit', 'scipy', 'scipy_ls', 'scipy_go', 'theseus'],
->>>>>>> b6009bff
+                      'nlopt', 'ralfit', 'scipy', 'scipy_ls', 'scipy_go',
+                      'theseus'],
          'jac_method': ['scipy', 'analytic', 'default', 'numdifftools'],
          'hes_method': ['scipy', 'analytic', 'default', 'numdifftools'],
          'cost_func_type': ['nlls', 'weighted_nlls', 'hellinger_nlls',
