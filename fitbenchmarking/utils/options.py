'''
This file will handle all interaction with the options configuration file.
'''

import configparser
import os
import numpy as np

from fitbenchmarking.utils.exceptions import OptionsError


class Options(object):
    """
    An options class to store and handle all options for fitbenchmarking
    """

    DEFAULTS = os.path.abspath(os.path.join(os.path.dirname(__file__),
                                            'default_options.ini'))
    VALID_SECTIONS = ['MINIMIZERS', 'FITTING', 'JACOBIAN',
                      'PLOTTING', 'LOGGING']
    VALID_MINIMIZERS = \
        {'bumps': ['amoeba', 'lm-bumps', 'newton', 'de', 'mp'],
         'dfo': ['dfogn', 'dfols'],
         'gsl': ['lmsder', 'lmder', 'nmsimplex', 'nmsimplex2',
                 'conjugate_pr', 'conjugate_fr', 'vector_bfgs',
                 'vector_bfgs2', 'steepest_descent'],
         'levmar': ['levmar'],
         'mantid': ['BFGS',
                    'Conjugate gradient (Fletcher-Reeves imp.)',
                    'Conjugate gradient (Polak-Ribiere imp.)',
                    'Damped GaussNewton', 'Levenberg-Marquardt',
                    'Levenberg-MarquardtMD', 'Simplex',
                    'SteepestDescent', 'Trust Region'],
         'matlab': ['Nelder-Mead Simplex'],
         'minuit': ['minuit'],
         'ralfit': ['gn', 'gn_reg', 'hybrid', 'hybrid_reg'],
         'scipy': ['Nelder-Mead', 'Powell', 'CG', 'BFGS',
                   'Newton-CG', 'L-BFGS-B', 'TNC', 'SLSQP'],
         'scipy_ls': ['lm-scipy', 'trf', 'dogbox']}
    VALID_FITTING = \
<<<<<<< HEAD
        {'algorithm_type': ['all', 'ls', 'deriv_free', 'general', 'simplex',
                            'trust_region', 'levenberg-marquardt',
                            'gauss_newton', 'bfgs', 'conjugate_gradient',
                            'steepest_descent'],
         'software': ['bumps', 'dfo', 'gsl', 'levmar', 'mantid', 'minuit',
                      'ralfit', 'scipy', 'scipy_ls'],
         'jac_method': ['analytic', 'scipy', 'default', 'numdifftools'],
=======
        {'algorithm_type': ['all', 'ls', 'deriv_free', 'general'],
         'software': ['bumps', 'dfo', 'gsl', 'levmar', 'mantid', 'matlab',
                      'minuit', 'ralfit', 'scipy', 'scipy_ls'],
         'jac_method': ['scipy', 'analytic', 'default', 'numdifftools'],
>>>>>>> 761d854e
         'cost_func_type': ['nlls', 'weighted_nlls', 'hellinger_nlls',
                            'poisson']}
    VALID_JACOBIAN = \
        {'scipy': ['2-point', '3-point', 'cs'],
         'analytic': ['cutest'],
         'default': ['default'],
         'numdifftools': ['central',
                          'complex', 'multicomplex',
                          'forward', 'backward']}
    VALID_PLOTTING = \
        {'make_plots': [True, False],
         'comparison_mode': ['abs', 'rel', 'both'],
         'table_type': ['acc', 'runtime', 'compare', 'local_min']}
    VALID_LOGGING = \
        {'level': ['NOTSET', 'DEBUG', 'INFO', 'WARNING', 'ERROR',
                   'CRITICAL'],
         'append': [True, False],
         'external_output': ['debug', 'display', 'log_only']}

    VALID = {'MINIMIZERS': VALID_MINIMIZERS,
             'FITTING': VALID_FITTING,
             'JACOBIAN': VALID_JACOBIAN,
             'PLOTTING': VALID_PLOTTING,
             'LOGGING': VALID_LOGGING}

    DEFAULT_MINIMZERS = \
        {'bumps': ['amoeba', 'lm-bumps', 'newton', 'mp'],
         'dfo': ['dfogn', 'dfols'],
         'gsl': ['lmsder', 'lmder', 'nmsimplex', 'nmsimplex2',
                 'conjugate_pr', 'conjugate_fr', 'vector_bfgs',
                 'vector_bfgs2', 'steepest_descent'],
         'levmar': ['levmar'],
         'mantid': ['BFGS',
                    'Conjugate gradient (Fletcher-Reeves imp.)',
                    'Conjugate gradient (Polak-Ribiere imp.)',
                    'Damped GaussNewton', 'Levenberg-Marquardt',
                    'Levenberg-MarquardtMD', 'Simplex',
                    'SteepestDescent', 'Trust Region'],
         'matlab': ['Nelder-Mead Simplex'],
         'minuit': ['minuit'],
         'ralfit': ['gn', 'gn_reg', 'hybrid', 'hybrid_reg'],
         'scipy': ['Nelder-Mead', 'Powell', 'CG', 'BFGS',
                   'Newton-CG', 'L-BFGS-B', 'TNC', 'SLSQP'],
         'scipy_ls': ['lm-scipy', 'trf', 'dogbox']}
    DEFAULT_FITTING = \
        {'num_runs': 5,
         'algorithm_type': ['all'],
         'software': ['scipy', 'scipy_ls'],
         'jac_method': ['scipy'],
         'cost_func_type': 'weighted_nlls'}
    DEFAULT_JACOBIAN = \
        {'analytic': ['cutest'],
         'scipy': ['2-point'],
         'default': ['default'],
         'numdifftools': ['central']}
    DEFAULT_PLOTTING = \
        {'make_plots': True,
         'colour_scale': [(1.1, "#fef0d9"),
                          (1.33, "#fdcc8a"),
                          (1.75, "#fc8d59"),
                          (3, "#e34a33"),
                          (np.inf, "#b30000")],
         'comparison_mode': 'both',
         'table_type': ['acc', 'runtime', 'compare', 'local_min'],
         'results_dir': 'fitbenchmarking_results'}
    DEFAULT_LOGGING = \
        {'file_name': 'fitbenchmarking.log',
         'append': False,
         'level': 'INFO',
         'external_output': 'log_only'}
    DEFAULTS = {'MINIMIZERS': DEFAULT_MINIMZERS,
                'FITTING': DEFAULT_FITTING,
                'JACOBIAN': DEFAULT_JACOBIAN,
                'PLOTTING': DEFAULT_PLOTTING,
                'LOGGING': DEFAULT_LOGGING}

    def __init__(self, file_name=None):
        """
        Initialise the options from a file if file is given.
        Priority is values in the file, failing that, values are taken from
        DEFAULTS (stored in ./default_options.ini)

        :param file_name: The options file to load
        :type file_name: str
        """
        # stores the file name to be used to reset options for multiple
        # problem groups
        self.stored_file_name = file_name
        self.error_message = []
        self._results_dir = ''
        config = configparser.ConfigParser(converters={'list': read_list,
                                                       'str': str},
                                           allow_no_value=True)

        for section in self.VALID_SECTIONS:
            config.add_section(section)

        if file_name is not None:
            config.read(file_name)

            # Checks that the user defined sections are valid
            if config.sections() != self.VALID_SECTIONS:
                raise OptionsError(
                    "Invalid options sections set, {0}, the valid sections "
                    "are {1}".format(config.sections(), self.VALID_SECTIONS))
            config.sections()

            # Checks that the options within the sections are valid
            for key in self.VALID_SECTIONS:
                default_options_list = list(self.DEFAULTS[key].keys())
                user_options_list = [option[0] for option in config.items(key)]
                if not set(user_options_list) <= set(default_options_list):
                    raise OptionsError(
                        "Invalid options key set in the {2} Section: \n{0}, \n"
                        " the valid keys are: \n{1}".format(
                            user_options_list,
                            default_options_list,
                            key))

        minimizers = config['MINIMIZERS']
        self._minimizers = {}
        self.minimizer_alg_type = {}
        for key in self.VALID_FITTING["software"]:
            self._minimizers[key] = self.read_value(minimizers.getlist,
                                                    key)

        fitting = config['FITTING']
        self.num_runs = self.read_value(fitting.getint, 'num_runs')
        self.algorithm_type = self.read_value(
            fitting.getlist, 'algorithm_type')
        self.software = self.read_value(fitting.getlist, 'software')
        self.jac_method = self.read_value(fitting.getlist, 'jac_method')
        self.cost_func_type = self.read_value(fitting.getstr, 'cost_func_type')

        jacobian = config['JACOBIAN']
        self.num_method = {}
        for key in self.VALID_FITTING["jac_method"]:
            self.num_method[key] = self.read_value(jacobian.getlist,
                                                   key)

        plotting = config['PLOTTING']
        self.make_plots = self.read_value(plotting.getboolean, 'make_plots')
        self.colour_scale = self.read_value(plotting.getlist, 'colour_scale')
        check = [isinstance(c, tuple) for c in self.colour_scale]
        if check.count(False) == len(check):
            self.colour_scale = [(float(cs.split(',', 1)[0].strip()),
                                  cs.split(',', 1)[1].strip())
                                 for cs in self.colour_scale]
        self.comparison_mode = self.read_value(plotting.getstr,
                                               'comparison_mode')
        self.table_type = self.read_value(plotting.getlist, 'table_type')
        self.results_dir = self.read_value(plotting.getstr, 'results_dir')

        logging = config['LOGGING']
        self.log_append = self.read_value(logging.getboolean, 'append')
        self.log_file = self.read_value(logging.getstr, 'file_name')
        self.log_level = self.read_value(logging.getstr, 'level')

        self.external_output = self.read_value(logging.getstr,
                                               'external_output')

        if self.error_message != []:
            raise OptionsError('\n'.join(self.error_message))

    def reset(self):
        """
        Resets options object when running multiple problem groups.
        """
        self.__init__(self.stored_file_name)

    def read_value(self, func, option):
        """
        Helper function which loads in the value

        :param func: configparser function
        :type func: callable
        :param option: option to be read for file
        :type option: str

        :return: value of the option
        :rtype: list/str/int/bool
        """
        section = func.__str__().split("Section: ")[1].split('>')[0]
        try:
            value = func(option, fallback=self.DEFAULTS[section][option])
        except ValueError:
            self.error_message.append(
                "Incorrect options type for {}".format(option))
            value = None

        if option in self.VALID[section]:
            if isinstance(value, list):
                set1 = set(value)
                set2 = set(self.VALID[section][option])
                value_check = set1.issubset(set2)
            else:
                value_check = value in self.VALID[section][option]
            if not value_check:
                self.error_message.append(
                    "The option '{0}: {1}' in the ini file is invalid. {0} "
                    "must be on or more of {2}".format(
                        option, value, self.VALID[section][option]))
        return value

    @property
    def results_dir(self):
        """
        Returns the path to the results directory
        """
        return self._results_dir

    @results_dir.setter
    def results_dir(self, value):
        self._results_dir = os.path.abspath(value)

    @property
    def minimizers(self):
        """
        Returns the minimizers in a software package
        """
        return {s: self._minimizers[s] for s in self.software}

    @minimizers.setter
    def minimizers(self, value):
        self._minimizers = value

    def _create_config(self):
        """
        Return the contents of the options object as a ConfigParser object,
        which e.g. then can be written to a file object or other stream

        :return: ConfigParser
        """
        config = configparser.ConfigParser(converters={'list': read_list,
                                                       'str': str})

        def list_to_string(mylist):
            return '\n'.join(mylist)

        config['MINIMIZERS'] = {k: list_to_string(m)
                                for k, m in self.minimizers.items()}
        config['FITTING'] = {'num_runs': self.num_runs,
                             'algorithm_type': list_to_string(self.algorithm_type),
                             'software': list_to_string(self.software),
                             'jac_method': list_to_string(self.jac_method)}
        cs = list_to_string(['{0}, {1}'.format(*pair)
                             for pair in self.colour_scale])
        config['JACOBIAN'] = {k: list_to_string(m)
                              for k, m in self.num_method.items()}

        config['PLOTTING'] = {'colour_scale': cs,
                              'comparison_mode': self.comparison_mode,
                              'make_plots': self.make_plots,
                              'results_dir': self.results_dir,
                              'table_type': list_to_string(self.table_type)}
        config['LOGGING'] = {'file_name': self.log_file,
                             'level': self.log_level,
                             'append': self.log_append,
                             'external_output': self.external_output}

        return config

    def write(self, file_name):
        """
        Write the contents of the options object to a new options file.

        :param file_name: The path to the new options file
        :type file_name: str
        """
        config = self._create_config()

        with open(file_name, 'w') as f:
            config.write(f)

    def write_to_stream(self, file_object):
        """
        Write the contents of the options object to a file object.

        :type file_object: file object
        """
        self._create_config().write(file_object)


def read_list(s):
    """
    Utility function to allow lists to be read by the config parser

    :param s: string to convert to a list
    :type s: string

    :return: list of items
    :rtype: list of str
    """
    return str(s).split('\n')<|MERGE_RESOLUTION|>--- conflicted
+++ resolved
@@ -38,20 +38,13 @@
                    'Newton-CG', 'L-BFGS-B', 'TNC', 'SLSQP'],
          'scipy_ls': ['lm-scipy', 'trf', 'dogbox']}
     VALID_FITTING = \
-<<<<<<< HEAD
         {'algorithm_type': ['all', 'ls', 'deriv_free', 'general', 'simplex',
                             'trust_region', 'levenberg-marquardt',
                             'gauss_newton', 'bfgs', 'conjugate_gradient',
                             'steepest_descent'],
-         'software': ['bumps', 'dfo', 'gsl', 'levmar', 'mantid', 'minuit',
-                      'ralfit', 'scipy', 'scipy_ls'],
-         'jac_method': ['analytic', 'scipy', 'default', 'numdifftools'],
-=======
-        {'algorithm_type': ['all', 'ls', 'deriv_free', 'general'],
          'software': ['bumps', 'dfo', 'gsl', 'levmar', 'mantid', 'matlab',
                       'minuit', 'ralfit', 'scipy', 'scipy_ls'],
          'jac_method': ['scipy', 'analytic', 'default', 'numdifftools'],
->>>>>>> 761d854e
          'cost_func_type': ['nlls', 'weighted_nlls', 'hellinger_nlls',
                             'poisson']}
     VALID_JACOBIAN = \
