"""
Tests for FitBenchmarking object
"""

import inspect
import os
import textwrap
import unittest
from typing import TYPE_CHECKING

import numpy as np

from fitbenchmarking import test_files
from fitbenchmarking.controllers.scipy_controller import ScipyController
from fitbenchmarking.cost_func.nlls_cost_func import NLLSCostFunc
from fitbenchmarking.hessian.analytic_hessian import \
    Analytic as AnalyticHessian
from fitbenchmarking.jacobian.scipy_jacobian import Scipy
from fitbenchmarking.parsing.parser_factory import parse_problem_file
from fitbenchmarking.utils.fitbm_result import FittingResult
from fitbenchmarking.utils.options import Options

if TYPE_CHECKING:
    from fitbenchmarking.parsing.fitting_problem import FittingProblem


class FitbmResultTests(unittest.TestCase):
    """
    Tests for FitBenchmarking results object
    """

    def setUp(self):
        """
        Setting up FitBenchmarking results object
        """
        self.options = Options()
        test_files_dir = os.path.dirname(inspect.getfile(test_files))
        problem_dir = os.path.join(test_files_dir, "cubic.dat")
<<<<<<< HEAD
        self.problem = parse_problem_file(problem_dir, self.options)
        self.problem.correct_data()

        self.acc = 10
        self.minimizer = "test_minimizer"
        self.runtime = 0.01
        self.params = np.array([1, 3, 4, 4])
        self.initial_params = np.array([0, 0, 0, 0])
        self.cost_func = NLLSCostFunc(self.problem)
        self.jac = 'jac1'
        self.hess = 'hess1'
        self.result = FittingResult(
            options=self.options, cost_func=self.cost_func, jac=self.jac,
            hess=self.hess, acc=self.acc, runtime=self.runtime,
            minimizer=self.minimizer, software='s1',
            initial_params=self.initial_params, params=self.params,
            error_flag=0)

        self.min_acc = 0.1
        self.result.min_acc = self.min_acc
=======

        problem: 'FittingProblem' = parse_problem_file(
            problem_dir, self.options)
        problem.correct_data()

        cost_func = NLLSCostFunc(problem)

        controller = ScipyController(cost_func=cost_func)
        controller.flag = 0
        controller.minimizer = "Newton-CG"
        controller.initial_params = np.array([0, 0, 0, 0])
        controller.final_params = np.array([1, 3, 4, 4])
        controller.parameter_set = 0

        jac = Scipy(problem=problem)
        jac.method = "2-point"
        cost_func.jacobian = jac

        hess = AnalyticHessian(problem, jac)
        cost_func.hessian = hess
        self.controller = controller

        self.accuracy = 10
        self.mean_runtime = 0.01
        self.runtimes = [0.005, 0.015, 0.01]
        self.emissions = 0.001
        self.result = FittingResult(
            controller=controller,
            accuracy=self.accuracy,
            runtimes=self.runtimes,
            emissions=self.emissions)

        self.min_accuracy = 0.1
        self.result.min_accuracy = self.min_accuracy
>>>>>>> 1f020807
        self.min_runtime = 1
        self.result.min_runtime = self.min_runtime

    def test_fitting_result_str(self):
        """
        Test that the fitting result can be printed as a readable string.
        """
        expected = textwrap.dedent('''\
<<<<<<< HEAD
            +================================+
            | FittingResult                  |
            +================================+
            | Cost Function | NLLSCostFunc   |
            +--------------------------------+
            | Problem       | cubic          |
            +--------------------------------+
            | Software      | s1             |
            +--------------------------------+
            | Minimizer     | test_minimizer |
            +--------------------------------+
            | Jacobian      | jac1           |
            +--------------------------------+
            | Hessian       | hess1          |
            +--------------------------------+
            | Accuracy      | 10             |
            +--------------------------------+
            | Runtime       | 0.01           |
            +--------------------------------+''')
=======
            +======================================+
            | FittingResult                        |
            +======================================+
            | Cost Function | NLLSCostFunc         |
            +--------------------------------------+
            | Problem       | cubic                |
            +--------------------------------------+
            | Software      | scipy                |
            +--------------------------------------+
            | Minimizer     | Newton-CG            |
            +--------------------------------------+
            | Jacobian      | scipy 2-point        |
            +--------------------------------------+
            | Hessian       | analytic             |
            +--------------------------------------+
            | Accuracy      | 10                   |
            +--------------------------------------+
            | Mean Runtime  | 0.01                 |
            +--------------------------------------+
            | Runtimes      | [0.005, 0.015, 0.01] |
            +--------------------------------------+
            | Emissions     | 0.001                |
            +--------------------------------------+''')
>>>>>>> 1f020807

        for i, (r, e) in enumerate(zip(str(self.result).splitlines(),
                                       expected.splitlines())):
            if r != e:
                print(f'Issue on line {i}:\n>{r}\n<{e}')
        self.assertEqual(str(self.result), expected)

    def test_init_with_dataset_id(self):
        """
        Tests to check that the multifit id is setup correctly
        """
<<<<<<< HEAD
        acc = [10, 5, 1]
        minimizer = "test_minimizer"
        runtime = 0.01
        params = [np.array([1, 3, 4, 4]),
                  np.array([2, 3, 57, 8]),
                  np.array([4, 2, 5, 1])]
        initial_params = np.array([0, 0, 0, 0])

        self.problem.data_x = [np.array([3, 2, 1, 4]),
                               np.array([5, 1, 2, 3]),
                               np.array([6, 7, 8, 1])]
        self.problem.data_y = [np.array([2, 1, 7, 40]),
                               np.array([8, 9, 4, 2]),
                               np.array([7, 4, 4, 2])]
        self.problem.data_e = [np.array([1, 1, 1, 1]),
                               np.array([2, 2, 2, 1]),
                               np.array([2, 3, 4, 4])]
        self.problem.sorted_index = [np.array([2, 1, 0, 3]),
                                     np.array([1, 2, 3, 0]),
                                     np.array([3, 0, 1, 2])]
        self.cost_func = NLLSCostFunc(self.problem)
        self.jac = Scipy(self.cost_func)
        self.jac.method = "2-point"
        self.hess = AnalyticHessian(self.cost_func.problem, self.jac)
        self.result = FittingResult(
            options=self.options, cost_func=self.cost_func, jac=self.jac,
            hess=self.hess, acc=acc, runtime=runtime,
            minimizer=minimizer, initial_params=initial_params, params=params,
            error_flag=0, dataset_id=1)
=======
        controller = self.controller
        problem = self.controller.problem

        chi_sq = [10, 5, 1]
        runtimes = [0.005, 0.015, 0.01]
        controller.final_params = [np.array([1, 3, 4, 4]),
                                   np.array([2, 3, 57, 8]),
                                   np.array([4, 2, 5, 1])]

        problem.data_x = [np.array([3, 2, 1, 4]),
                          np.array([5, 1, 2, 3]),
                          np.array([6, 7, 8, 1])]
        problem.data_y = [np.array([2, 1, 7, 40]),
                          np.array([8, 9, 4, 2]),
                          np.array([7, 4, 4, 2])]
        problem.data_e = [np.array([1, 1, 1, 1]),
                          np.array([2, 2, 2, 1]),
                          np.array([2, 3, 4, 4])]
        problem.sorted_index = [np.array([2, 1, 0, 3]),
                                np.array([1, 2, 3, 0]),
                                np.array([3, 0, 1, 2])]

        result = FittingResult(
            controller=controller,
            accuracy=chi_sq,
            runtimes=runtimes,
            dataset=1)
>>>>>>> 1f020807

        self.assertTrue(
            np.isclose(result.data_x, problem.data_x[1]).all())
        self.assertTrue(
            np.isclose(result.data_y, problem.data_y[1]).all())
        self.assertTrue(
            np.isclose(result.data_e, problem.data_e[1]).all())
        self.assertTrue(
            np.isclose(result.sorted_index,
                       problem.sorted_index[1]).all())

        self.assertTrue(
            np.isclose(controller.final_params[1], result.params).all())
        self.assertEqual(chi_sq[1], result.accuracy)

    def test_mean_runtime_calculation(self):
        """
        Tests the mean calculation with in FittingResults
        """
        controller = self.controller
        result = FittingResult(
            controller=controller,
            runtimes=[0.005, 0.015, 0.01])
        self.assertEqual(0.01, result.mean_runtime)

        result = FittingResult(
            controller=controller,
            runtimes=[1.00, 2.00, 3.00])
        self.assertEqual(2.00, result.mean_runtime)

        result = FittingResult(
            controller=controller,
            runtimes=[np.inf, 2.00, 3.00])
        self.assertEqual(np.inf, result.mean_runtime)

<<<<<<< HEAD
        self.assertTrue(np.isclose(params[1], self.result.params).all())
        self.assertEqual(acc[1], self.result.acc)
=======
        result = FittingResult(
            controller=controller,
            runtimes=[np.inf, np.inf, np.inf])
        self.assertEqual(np.inf, result.mean_runtime)
>>>>>>> 1f020807

    def test_norm_acc_finite_min(self):
        """
        Test that sanitised names are correct when min_acc is finite.
        """
<<<<<<< HEAD
        expected = self.acc / self.min_acc
=======
        expected = self.accuracy / self.min_accuracy
>>>>>>> 1f020807
        self.assertEqual(self.result.norm_acc, expected)

    def test_norm_acc_infinite_min(self):
        """
        Test that sanitised names are correct when min_acc is infinite.
        """
        expected = np.inf
<<<<<<< HEAD
        self.result.acc = np.inf
        self.result.min_acc = np.inf
=======
        self.result.accuracy = np.inf
        self.result.min_accuracy = np.inf
>>>>>>> 1f020807
        self.assertEqual(self.result.norm_acc, expected)

    def test_norm_runtime_finite_min(self):
        """
        Test that sanitised names are correct when min_runtime is finite.
        """
        expected = self.mean_runtime / self.min_runtime
        self.assertEqual(self.result.norm_runtime, expected)

    def test_norm_runtime_infinite_min(self):
        """
        Test that sanitised names are correct when min_runtime is infinite.
        """
        expected = np.inf
        self.result.runtime = np.inf
        self.result.min_runtime = np.inf
        self.assertEqual(self.result.norm_runtime, expected)

    def test_sanitised_name(self):
        """
        Test that sanitised names are correct.
        """
        self.result.name = 'test, name with commas'
        self.assertEqual(self.result.sanitised_name, 'test_name_with_commas')

    def test_modified_minimizer_name_no_software(self):
        """
        Test modified minimizer name is correct when not including software.
        """
        self.result.software_tag = 's1'
        self.result.minimizer_tag = 'm1'
        self.result.jacobian_tag = 'j1'
        self.result.hessian_tag = 'h1'
        self.assertEqual(self.result.modified_minimizer_name(False),
                         'm1: j:j1 h:h1')

    def test_modified_minimizer_name_with_software(self):
        """
        Test modified minimizer name is correct when including software.
        """
        self.result.software_tag = 's1'
        self.result.minimizer_tag = 'm1'
        self.result.jacobian_tag = 'j1'
        self.result.hessian_tag = 'h1'
        self.assertEqual(self.result.modified_minimizer_name(True),
                         'm1 [s1]: j:j1 h:h1')

    def test_sanitised_min_name_no_software(self):
        """
        Test that sanitised minimizer names are correct without software.
        """
        self.result.software_tag = 's1'
        self.result.minimizer_tag = 'm1'
        self.result.jacobian_tag = 'j1'
        self.result.hessian_tag = 'h1'
        self.assertEqual(self.result.sanitised_min_name(False),
                         'm1_jj1_hh1')

    def test_sanitised_min_name_with_software(self):
        """
        Test that sanitised minimizer names are correct with software.
        """
        self.result.software_tag = 's1'
        self.result.minimizer_tag = 'm1'
        self.result.jacobian_tag = 'j1'
        self.result.hessian_tag = 'h1'
        self.assertEqual(self.result.sanitised_min_name(True),
                         'm1_[s1]_jj1_hh1')


if __name__ == "__main__":
    unittest.main()<|MERGE_RESOLUTION|>--- conflicted
+++ resolved
@@ -36,28 +36,6 @@
         self.options = Options()
         test_files_dir = os.path.dirname(inspect.getfile(test_files))
         problem_dir = os.path.join(test_files_dir, "cubic.dat")
-<<<<<<< HEAD
-        self.problem = parse_problem_file(problem_dir, self.options)
-        self.problem.correct_data()
-
-        self.acc = 10
-        self.minimizer = "test_minimizer"
-        self.runtime = 0.01
-        self.params = np.array([1, 3, 4, 4])
-        self.initial_params = np.array([0, 0, 0, 0])
-        self.cost_func = NLLSCostFunc(self.problem)
-        self.jac = 'jac1'
-        self.hess = 'hess1'
-        self.result = FittingResult(
-            options=self.options, cost_func=self.cost_func, jac=self.jac,
-            hess=self.hess, acc=self.acc, runtime=self.runtime,
-            minimizer=self.minimizer, software='s1',
-            initial_params=self.initial_params, params=self.params,
-            error_flag=0)
-
-        self.min_acc = 0.1
-        self.result.min_acc = self.min_acc
-=======
 
         problem: 'FittingProblem' = parse_problem_file(
             problem_dir, self.options)
@@ -92,7 +70,6 @@
 
         self.min_accuracy = 0.1
         self.result.min_accuracy = self.min_accuracy
->>>>>>> 1f020807
         self.min_runtime = 1
         self.result.min_runtime = self.min_runtime
 
@@ -101,27 +78,6 @@
         Test that the fitting result can be printed as a readable string.
         """
         expected = textwrap.dedent('''\
-<<<<<<< HEAD
-            +================================+
-            | FittingResult                  |
-            +================================+
-            | Cost Function | NLLSCostFunc   |
-            +--------------------------------+
-            | Problem       | cubic          |
-            +--------------------------------+
-            | Software      | s1             |
-            +--------------------------------+
-            | Minimizer     | test_minimizer |
-            +--------------------------------+
-            | Jacobian      | jac1           |
-            +--------------------------------+
-            | Hessian       | hess1          |
-            +--------------------------------+
-            | Accuracy      | 10             |
-            +--------------------------------+
-            | Runtime       | 0.01           |
-            +--------------------------------+''')
-=======
             +======================================+
             | FittingResult                        |
             +======================================+
@@ -145,7 +101,6 @@
             +--------------------------------------+
             | Emissions     | 0.001                |
             +--------------------------------------+''')
->>>>>>> 1f020807
 
         for i, (r, e) in enumerate(zip(str(self.result).splitlines(),
                                        expected.splitlines())):
@@ -157,37 +112,6 @@
         """
         Tests to check that the multifit id is setup correctly
         """
-<<<<<<< HEAD
-        acc = [10, 5, 1]
-        minimizer = "test_minimizer"
-        runtime = 0.01
-        params = [np.array([1, 3, 4, 4]),
-                  np.array([2, 3, 57, 8]),
-                  np.array([4, 2, 5, 1])]
-        initial_params = np.array([0, 0, 0, 0])
-
-        self.problem.data_x = [np.array([3, 2, 1, 4]),
-                               np.array([5, 1, 2, 3]),
-                               np.array([6, 7, 8, 1])]
-        self.problem.data_y = [np.array([2, 1, 7, 40]),
-                               np.array([8, 9, 4, 2]),
-                               np.array([7, 4, 4, 2])]
-        self.problem.data_e = [np.array([1, 1, 1, 1]),
-                               np.array([2, 2, 2, 1]),
-                               np.array([2, 3, 4, 4])]
-        self.problem.sorted_index = [np.array([2, 1, 0, 3]),
-                                     np.array([1, 2, 3, 0]),
-                                     np.array([3, 0, 1, 2])]
-        self.cost_func = NLLSCostFunc(self.problem)
-        self.jac = Scipy(self.cost_func)
-        self.jac.method = "2-point"
-        self.hess = AnalyticHessian(self.cost_func.problem, self.jac)
-        self.result = FittingResult(
-            options=self.options, cost_func=self.cost_func, jac=self.jac,
-            hess=self.hess, acc=acc, runtime=runtime,
-            minimizer=minimizer, initial_params=initial_params, params=params,
-            error_flag=0, dataset_id=1)
-=======
         controller = self.controller
         problem = self.controller.problem
 
@@ -215,7 +139,6 @@
             accuracy=chi_sq,
             runtimes=runtimes,
             dataset=1)
->>>>>>> 1f020807
 
         self.assertTrue(
             np.isclose(result.data_x, problem.data_x[1]).all())
@@ -251,25 +174,16 @@
             runtimes=[np.inf, 2.00, 3.00])
         self.assertEqual(np.inf, result.mean_runtime)
 
-<<<<<<< HEAD
-        self.assertTrue(np.isclose(params[1], self.result.params).all())
-        self.assertEqual(acc[1], self.result.acc)
-=======
         result = FittingResult(
             controller=controller,
             runtimes=[np.inf, np.inf, np.inf])
         self.assertEqual(np.inf, result.mean_runtime)
->>>>>>> 1f020807
 
     def test_norm_acc_finite_min(self):
         """
         Test that sanitised names are correct when min_acc is finite.
         """
-<<<<<<< HEAD
-        expected = self.acc / self.min_acc
-=======
         expected = self.accuracy / self.min_accuracy
->>>>>>> 1f020807
         self.assertEqual(self.result.norm_acc, expected)
 
     def test_norm_acc_infinite_min(self):
@@ -277,13 +191,8 @@
         Test that sanitised names are correct when min_acc is infinite.
         """
         expected = np.inf
-<<<<<<< HEAD
-        self.result.acc = np.inf
-        self.result.min_acc = np.inf
-=======
         self.result.accuracy = np.inf
         self.result.min_accuracy = np.inf
->>>>>>> 1f020807
         self.assertEqual(self.result.norm_acc, expected)
 
     def test_norm_runtime_finite_min(self):
