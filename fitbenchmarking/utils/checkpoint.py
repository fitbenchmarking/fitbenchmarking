--- conflicted
+++ resolved
@@ -82,32 +82,6 @@
         self._add_problem(result)
 
         as_dict = {
-<<<<<<< HEAD
-            'name': result.name,
-            'fin_params': _compress(result.params),
-            'fin_params_str': result.fin_function_params,
-            'accuracy': result.accuracy,
-            'runtime': result.runtime,
-            'runtimes': result.runtimes,
-            'emissions': result.emissions,
-            'iteration_count': result.iteration_count,
-            'func_evals': result.func_evals,
-            'flag': result.error_flag,
-            'params_pdfs': result.params_pdfs,
-            'software': result.software,
-            'minimizer': result.minimizer,
-            'jacobian': result.jac,
-            'hessian': result.hess,
-            'software_tag': result.software_tag,
-            'minimizer_tag': result.minimizer_tag,
-            'jacobian_tag': result.jacobian_tag,
-            'hessian_tag': result.hessian_tag,
-            'costfun_tag': result.costfun_tag,
-            'r': _compress(result.r_x),
-            'J': _compress(result.jac_x),
-            'fin_y': _compress(result.fin_y),
-            'tags': result.algorithm_type,
-=======
             "name": result.name,
             "fin_params": _compress(result.params),
             "fin_params_str": result.fin_function_params,
@@ -115,6 +89,8 @@
             "runtime": result.runtime,
             "runtimes": result.runtimes,
             "emissions": result.emissions,
+            "iteration_count": result.iteration_count,
+            "func_evals": result.func_evals,
             "flag": result.error_flag,
             "params_pdfs": result.params_pdfs,
             "software": result.software,
@@ -130,7 +106,6 @@
             "J": _compress(result.jac_x),
             "fin_y": _compress(result.fin_y),
             "tags": result.algorithm_type,
->>>>>>> aa15cf7d
         }
 
         with open(self.results_file, "a", encoding="utf-8") as f:
@@ -306,39 +281,14 @@
                 new_result = FittingResult.__new__(FittingResult)
                 new_result.init_blank()
 
-<<<<<<< HEAD
-                new_result.params = _decompress(r['fin_params'])
-                new_result.fin_function_params = r['fin_params_str']
-                new_result.accuracy = r['accuracy']
-                new_result.runtime = r['runtime']
-                new_result.runtimes = r['runtimes']
-                new_result.emissions = r['emissions']
-                new_result.iteration_count = r['iteration_count']
-                new_result.func_evals = r['func_evals']
-                new_result.error_flag = r['flag']
-                new_result.params_pdfs = r['params_pdfs']
-                new_result.software = r['software']
-                new_result.minimizer = r['minimizer']
-                new_result.jac = r['jacobian']
-                new_result.hess = r['hessian']
-                new_result.software_tag = r['software_tag']
-                new_result.minimizer_tag = r['minimizer_tag']
-                new_result.jacobian_tag = r['jacobian_tag']
-                new_result.hessian_tag = r['hessian_tag']
-                new_result.costfun_tag = r['costfun_tag']
-                new_result.fin_y = _decompress(r['fin_y'])
-                new_result.r_x = _decompress(r['r'])
-                new_result.jac_x = _decompress(r['J'])
-                new_result.algorithm_type = r['tags']
-
-                new_result.name = r['name']
-=======
                 new_result.params = _decompress(r["fin_params"])
                 new_result.fin_function_params = r["fin_params_str"]
                 new_result.accuracy = r["accuracy"]
                 new_result.runtime = r["runtime"]
                 new_result.runtimes = r["runtimes"]
                 new_result.emissions = r["emissions"]
+                new_result.iteration_count = r["iteration_count"]
+                new_result.func_evals = r["func_evals"]
                 new_result.error_flag = r["flag"]
                 new_result.params_pdfs = r["params_pdfs"]
                 new_result.software = r["software"]
@@ -356,7 +306,6 @@
                 new_result.algorithm_type = r["tags"]
 
                 new_result.name = r["name"]
->>>>>>> aa15cf7d
                 p = problems[new_result.name]
                 new_result.multivariate = p["multivar"]
                 new_result.problem_format = p["format"]
