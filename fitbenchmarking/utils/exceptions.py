--- conflicted
+++ resolved
@@ -157,8 +157,7 @@
         super(UnknownTableError, self).__init__(message)
 
         self._class_message = 'Set table option could not be found'
-<<<<<<< HEAD
-        self.error_code = 11
+        self.error_code = 12
 
 
 class NoResultsError(FitBenchmarkException):
@@ -170,6 +169,4 @@
         super(NoResultsError, self).__init__(message)
 
         self._class_message = 'FitBenchmarking ran with no results'
-=======
->>>>>>> 149bb268
-        self.error_code = 12+        self.error_code = 13