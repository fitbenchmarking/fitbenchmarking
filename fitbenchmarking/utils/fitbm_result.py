--- conflicted
+++ resolved
@@ -1,16 +1,10 @@
 """
 FitBenchmarking results object
 """
-<<<<<<< HEAD
-from statistics import fmean, harmonic_mean, median
-from typing import TYPE_CHECKING, Literal
-
-=======
 
 from statistics import fmean, harmonic_mean, median
 from typing import Literal, Optional
 
->>>>>>> aa15cf7d
 import numpy as np
 from scipy import stats
 
