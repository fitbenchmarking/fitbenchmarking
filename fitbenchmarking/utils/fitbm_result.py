--- conflicted
+++ resolved
@@ -23,110 +23,6 @@
     fitting problem test.
     """
 
-<<<<<<< HEAD
-    def __init__(self, options, cost_func, jac, hess, initial_params, params,
-                 name=None, acc=None, runtime=None, software=None,
-                 minimizer=None, error_flag=None, params_pdfs=None, algorithm_type=None,
-                 dataset_id=None):
-        """
-        Initialise the Fitting Result
-
-        :param options: Options used in fitting
-        :type options: utils.options.Options
-        :param cost_func: Cost function object selected from options.
-        :type cost_func: subclass of
-                :class:`~fitbenchmarking.cost_func.base_cost_func.CostFunc`
-        :param jac: The Jacobian used in the fitting
-        :type jac: str
-        :param hess: The Hessian used in the fitting
-        :type hess: str
-        :param initial_params: The starting parameters for the fit
-        :type initial_params: list of float
-        :param params: The parameters found by the fit
-        :type params: list of float or list of list of float
-        :param name: Name of the result, defaults to None
-        :type name: str, optional
-        :param chi_sq: The score for the fitting, defaults to None
-        :type chi_sq: float or list of float, optional
-        :param runtime: The average runtime of the fit, defaults to None
-        :type runtime: float or list of float, optional
-        :param software: The name of the software used, defaults to None
-        :type software: str, optional
-        :param minimizer: The name of the minimizer used, defaults to None
-        :type minimizer: str, optional
-        :param error_flag: [description], defaults to None
-        :type error_flag: [type], optional
-        :param algorithm_type: The tags associated with the minimizer,
-                               defaults to None
-        :type algorithm_type: str, optional
-        :param dataset_id: The index of the dataset (Only used for MultiFit),
-                           defaults to None
-        :type dataset_id: int, optional
-        """
-        self.options = options
-        self.cost_func = cost_func
-        self.problem = self.cost_func.problem
-        self.name = name if name is not None else \
-            self.problem.name
-
-        self.acc = acc
-        if dataset_id is None:
-            self.data_x = self.problem.data_x
-            self.data_y = self.problem.data_y
-            self.data_e = self.problem.data_e
-            self.sorted_index = self.problem.sorted_index
-
-            self.params = params
-            self.acc = acc
-
-        else:
-            self.data_x = self.problem.data_x[dataset_id]
-            self.data_y = self.problem.data_y[dataset_id]
-            self.data_e = self.problem.data_e[dataset_id]
-            self.sorted_index = self.problem.sorted_index[dataset_id]
-
-            self.params = params[dataset_id]
-            self.acc = acc[dataset_id]
-
-        self.runtime = runtime
-
-        self.min_acc = None
-        self.min_runtime = None
-
-        # Minimizer for a certain problem and its function definition
-        self.software = software
-        self.minimizer = minimizer
-        self.algorithm_type = algorithm_type
-        self.jac = jac
-        self.hess = hess
-
-        # String interpretations of the params
-        self.ini_function_params = self.problem.get_function_params(
-            params=initial_params)
-        self.fin_function_params = self.problem.get_function_params(
-            params=self.params)
-        
-        # Posterior pdfs for Bayesian fitting
-        self.params_pdfs = params_pdfs
-
-        # Controller error handling
-        self.error_flag = error_flag
-
-        # Paths to various output files
-        self.problem_summary_page_link = ''
-        self.fitting_report_link = ''
-        self.start_figure_link = ''
-        self.figure_link = ''
-        self.posterior_plots = ''
-
-        # Error written to support page if plotting failed
-        # Default can be overwritten with more information
-        self.figure_error = 'Plotting Failed'
-
-        self._norm_acc = None
-        self._norm_runtime = None
-        self.is_best_fit = False
-=======
     def __init__(self,
                  controller: 'Controller',
                  accuracy: 'float | list[float]' = np.inf,
@@ -223,7 +119,10 @@
 
         # Controller error handling
         self.error_flag = controller.flag
->>>>>>> 1f020807
+
+        # Posterior pdfs for Bayesian fitting
+        self.params_pdfs = controller.params_pdfs
+
 
         # Attributes for table creation
         self.costfun_tag: str = cost_func.__class__.__name__
@@ -255,6 +154,7 @@
         self.start_figure_link = ''
         self.figure_link = ''
         self.figure_error = ''
+        self.posterior_pdfs = ''
 
     def __str__(self):
         info = {"Cost Function": self.costfun_tag,
@@ -263,15 +163,10 @@
                 "Minimizer": self.minimizer_tag,
                 "Jacobian": self.jacobian_tag,
                 "Hessian": self.hessian_tag,
-<<<<<<< HEAD
-                "Accuracy": self.acc,
-                "Runtime": self.runtime}
-=======
                 "Accuracy": self.accuracy,
                 "Mean Runtime": self.mean_runtime,
                 "Runtimes": self.runtimes,
                 "Emissions": self.emissions}
->>>>>>> 1f020807
 
         return get_printable_table("FittingResult", info)
 
@@ -331,17 +226,10 @@
         :rtype: float
         """
         if self._norm_acc is None:
-<<<<<<< HEAD
-            if self.min_acc in [np.nan, np.inf]:
-                self._norm_acc = np.inf
-            else:
-                self._norm_acc = self.acc/ self.min_acc
-=======
             if self.min_accuracy in [np.nan, np.inf]:
                 self._norm_acc = np.inf
             else:
                 self._norm_acc = self.accuracy / self.min_accuracy
->>>>>>> 1f020807
         return self._norm_acc
 
     @norm_acc.setter
