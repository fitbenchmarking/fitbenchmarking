"""
Implements the weighted non-linear least squares cost function
"""
<<<<<<< HEAD
from numpy import dot, ravel

=======
>>>>>>> 8d514dd1
from fitbenchmarking.cost_func.nlls_base_cost_func import BaseNLLSCostFunc
from fitbenchmarking.utils.exceptions import CostFuncError


class WeightedNLLSCostFunc(BaseNLLSCostFunc):
    """
    This defines the weighted non-linear least squares cost function where,
    given a set of :math:`n` data points :math:`(x_i,y_i)`, associated errors
    :math:`e_i`, and a model function :math:`f(x,p)`, we find the optimal
    parameters in the root least-squares sense by solving:

    .. math:: \\min_p \\sum_{i=1}^n
              \\left(\\frac{y_i - f(x_i, p)}{e_i}\\right)^2

    where :math:`p` is a vector of length :math:`m`, and we start from a
    given initial guess for the optimal parameters. More information on
    non-linear least squares cost functions can be found
    `here <https://en.wikipedia.org/wiki/Non-linear_least_squares>`__.
    """

    def __init__(self, problem):
        """
        Initialise the weighted non-linear least squares cost function class

        :param problem: The parsed problem
        :type problem:
                :class:`~fitbenchmarking.parsing.fitting_problem.FittingProblem`
        """
        # Problem: The problem object from parsing
        super().__init__(problem)
        #: *dict*
        #: Container cached residual evaluation
        self.cache_rx = {'params': None, 'value': None}

    def eval_r(self, params, **kwargs):
        """
        Calculate residuals

        :param params: The parameters to calculate residuals for
        :type params: list

        :return: The residuals for the data points at the given parameters
        :rtype: numpy array
        """
        x = kwargs.get("x", self.problem.data_x)
        y = kwargs.get("y", self.problem.data_y)
        e = kwargs.get("e", self.problem.data_e)
        if len(x) != len(y) or len(x) != len(e):
            raise CostFuncError('The length of the x, y and e are not '
                                'the same, len(x)={}, len(y)={} and '
                                'len(e)={}'.format(len(x), len(y), len(e)))
        result = (y - self.problem.eval_model(params=params, x=x)) / e

        # Flatten in case of a vector function
        result = ravel(result)
        self.cache_rx['params'] = params
        self.cache_rx['value'] = result
        return result<|MERGE_RESOLUTION|>--- conflicted
+++ resolved
@@ -1,11 +1,8 @@
 """
 Implements the weighted non-linear least squares cost function
 """
-<<<<<<< HEAD
-from numpy import dot, ravel
+from numpy import ravel
 
-=======
->>>>>>> 8d514dd1
 from fitbenchmarking.cost_func.nlls_base_cost_func import BaseNLLSCostFunc
 from fitbenchmarking.utils.exceptions import CostFuncError
 
