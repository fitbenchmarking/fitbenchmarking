--- conflicted
+++ resolved
@@ -1,11 +1,7 @@
 """
 Implements the root non-linear least squares cost function
 """
-<<<<<<< HEAD
-from numpy import dot, sqrt, ravel
-=======
-from numpy import sqrt
->>>>>>> 8d514dd1
+from numpy import sqrt, ravel
 
 from fitbenchmarking.cost_func.nlls_base_cost_func import BaseNLLSCostFunc
 from fitbenchmarking.utils.exceptions import CostFuncError
