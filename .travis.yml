--- conflicted
+++ resolved
@@ -31,17 +31,12 @@
       before_script: mantidpython -m mantid.simpleapi || true
       script:
         # ======= Fitting Tests =============== #
-<<<<<<< HEAD
-=======
-
->>>>>>> a8dc4d09
         - pytest fitbenchmarking/fitting/tests/ --cov=fitbenchmarking/fitting/
           --cov-report term-missing
         # ======= Parsing Tests =============== #
         - pytest fitbenchmarking/parsing/tests/ --cov=fitbenchmarking/parsing/
           --cov-report term-missing --cov-append
         # ======= Result Processing Tests =============== #
-<<<<<<< HEAD
         - pytest fitbenchmarking/resproc/tests/
           --cov=fitbenchmarking/resproc --cov-report term-missing
           --cov-append
@@ -51,20 +46,7 @@
       after_success:
         - coveralls
     - stage: SysTests
-      before_script:
-        - mantidpython -m mantid.simpleapi || true
-=======
-        - pytest fitbenchmarking/result_processing/tests/
-          --cov=fitbenchmarking/result_processing --cov-report term-missing
-          --cov-append
-        # ======= Utils Tests =============== #
-        - pytest fitbenchmarking/utils/tests/ --cov=fitbenchmarking/utils/
-          --cov-report term-missing --cov-append
-      after_success:
-        - coveralls
-    - stage: SysTests
       before_script: mantidpython -m mantid.simpleapi || true
->>>>>>> a8dc4d09
       script:
         # ======= System Test =============== #
         - mantidpython systests/generate_current_results.py
