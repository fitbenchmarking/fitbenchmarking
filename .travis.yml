--- conflicted
+++ resolved
@@ -31,27 +31,18 @@
       before_script: mantidpython -m mantid.simpleapi || true
       script:
         # ======= Fitting Tests =============== #
-        #- pytest fitbenchmarking/fitting/tests/ --cov=fitbenchmarking/fitting/
-        #  --cov-report term-missing
+        - pytest fitbenchmarking/fitting/tests/ --cov=fitbenchmarking/fitting/
+          --cov-report term-missing
         # ======= Parsing Tests =============== #
-        #- pytest fitbenchmarking/parsing/tests/ --cov=fitbenchmarking/parsing/
-        #  --cov-report term-missing --cov-append
+        - pytest fitbenchmarking/parsing/tests/ --cov=fitbenchmarking/parsing/
+          --cov-report term-missing --cov-append
         # ======= Result Processing Tests =============== #
-<<<<<<< HEAD
         - pytest fitbenchmarking/resproc/tests/
           --cov=fitbenchmarking/resproc --cov-report term-missing
           --cov-append
-        ======= Utils Tests ===============
+        # ======= Utils Tests =============== #
         - pytest fitbenchmarking/utils/tests/ --cov=fitbenchmarking/utils/
           --cov-report term-missing --cov-append
-=======
-        #- pytest fitbenchmarking/resproc/tests/
-        #  --cov=fitbenchmarking/resproc --cov-report term-missing
-        #  --cov-append
-        # ======= Utils Tests =============== - no tests at the moment #
-        #- pytest fitbenchmarking/utils/tests/ --cov=fitbenchmarking/utils/
-        #  --cov-report term-missing --cov-append
->>>>>>> 23d8c458
       after_success:
         - coveralls
     - stage: SysTests
