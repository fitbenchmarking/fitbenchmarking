--- conflicted
+++ resolved
@@ -2,23 +2,7 @@
 % Gets w , x, y ,e and msk from the object
 
 w = load(datafile).data;
-<<<<<<< HEAD
-
 msk = isnan(w.y);
-
-%flat_y = w.y(:);
-%clean_y = flat_y(~isnan(flat_y));
-%flat_e = w.e(:);
-%clean_e = flat_e(~isnan(flat_e));
-
-%w.y = clean_y;
-%w.e = clean_e;
-
-w.y(isnan(w.y))=0;
-w.e(isnan(w.e))=0;
-=======
-msk = isnan(w.y);
->>>>>>> 8e90a778
 
 y = vertcat(w.y);
 e = vertcat(w.e);
