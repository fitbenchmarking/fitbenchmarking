--- conflicted
+++ resolved
@@ -1,32 +1,3 @@
-<<<<<<< HEAD
-[FITTING]
-software: bumps
-          dfo
-          gradient_free
-          gsl
-          horace
-          levmar
-          mantid
-          matlab
-          matlab_curve
-          matlab_opt
-          matlab_stats
-          minuit
-          ralfit
-          scipy
-          scipy_ls
-          scipy_go
-	  
-jac_method: analytic
-            scipy
-            default
-	          numdifftools
-
-hes_method: default
-            analytic
-
-cost_func_type: weighted_nlls
-=======
 [FITTING]
 software: bumps
           dfo
@@ -45,4 +16,3 @@
           scipy
           scipy_ls
           scipy_go
->>>>>>> 9a27120d
