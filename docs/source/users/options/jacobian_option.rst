.. _jacobian_option:

################
Jacobian Options
################

The Jacobian section allows you to control which methods for computing Jacobians the software uses.

.. _analytic-jac:

Analytic (:code:`analytic`)
---------------------------

<<<<<<< HEAD
Functions for analytic Jacobians are available for specific :ref:`problem_def`. Specifically, dense jacobian functions are
available for cutest, NIST and Mantid, while sparse jacobians are available for cutest only. However, the user can specify custom
jacobian functions for any :ref:`problem_def` except from NIST and cutest, through a problem definition file. They can specify a dense
and a sparse jacobian, and select which one to use by the following options:
=======
Analytic Jacobians can only be used for specific :ref:`problem_def`.
If an analytic jacobian is not available, the benchmark will be skipped.
Currently the supported formats are CUTEst, Mantid, and NIST.
The only option is:
>>>>>>> e069575f

* ``default`` - use the analytic (dense) derivative provided by a supported format or the dense jacobian function provided by the user.
* ``sparse`` - use a sparse jacobian function, either available or provided by the user, to compute the derivative.

Default is ``default``. When dealing with problems of supported formats, if a jacobian function is specified, this will
have priority over the analytic derivative provided by the format.

.. code-block:: rst

    [JACOBIAN]
    analytic: default

.. warning::

    Mantid may return an approximate jacobian, however we are unable to determine when this is the case.

.. _scipy-jac:

SciPy (:code:`scipy`)
---------------------

Calculates the Jacobian using the numerical Jacobian in
SciPy, this uses ``scipy.optimize._numdiff.approx_derivative``. The supported
options are:

* ``2-point`` - use the first order accuracy forward or backward difference.
* ``3-point`` - use central difference in interior points and the second order accuracy forward or backward difference near the boundary.
* ``cs`` - use a complex-step finite difference scheme. This assumes that the user function is real-valued and can be analytically continued to the complex plane. Otherwise, produces bogus results.
* ``2-point_sparse`` - use 2-point, with a sparsity pattern.

Default is ``2-point``

**Licence** SciPy is available under a `3-clause BSD Licence <https://github.com/scipy/scipy/blob/master/LICENSE.txt>`__.  Individual packages may have their own (compatible) licences, as listed `here <https://github.com/scipy/scipy/blob/master/LICENSES_bundled.txt>`__.

.. code-block:: rst

    [JACOBIAN]
    scipy: 2-point

.. _defaultjacobian:

Solver Default Jacobian (:code:`default`)
--------------------------------------------

This uses the approximation of the Jacobian that is used by default in the minimizer,
and will vary between solvers.  If the minimizer requires the user to pass a Jacobian,
a warning will be printed to the screen and the :ref:`scipy-jac` 2-point
approximation will be used.  The only option is:

* ``default`` - use the default derivative approximation provided by the software.

Default is ``default``

.. code-block:: rst

    [JACOBIAN]
    default: default

.. _numdifftools-jac:

Numdifftools (:code:`numdifftools`)
-----------------------------------

Calculates the Jacobian using the python package :code:`numdifftools`.
We allow the user to change the method used, but other options
(e.g, the step size generator and the order of the approximation) are set the defaults.
The supported options are:

* ``central`` - central differencing.  Almost as accurate as complex, but with no restriction on the type of function.
* ``forward`` - forward differencing.
* ``backward`` - backward differencing.
* ``complex`` - based on the complex-step derivative method of `Lyness and Moler <http://epubs.siam.org/doi/abs/10.1137/0704019>`__.  Usually the most accurate, provided the function is analytic.
* ``multicomplex`` - extends complex method using multicomplex numbers. (see, e.g., `Lantoine, Russell, Dargent (2012) <https://dl.acm.org/doi/10.1145/2168773.2168774>`__).

Default is ``central``.

**Licence** :code:`numdifftools` is available under a `3-clause BSD Licence <https://github.com/pbrod/numdifftools/blob/master/LICENSE.txt>`__.

.. code-block:: rst

    [JACOBIAN]
    numdifftools: central

Best Available (:code:`best_available`)
---------------------------------------

A flexible option which uses :ref:`analytic-jac` where available and
:ref:`scipy-jac` with ``method=2-point`` when the analytic would fail.
This may be useful when testing large problem sets with multiple sources.

 The only option is:

* ``default`` - use analytic jacobian if available, otherwise use scipy 2-point.

Default is ``default``

.. code-block:: rst

    [JACOBIAN]
    best_available: default<|MERGE_RESOLUTION|>--- conflicted
+++ resolved
@@ -11,17 +11,11 @@
 Analytic (:code:`analytic`)
 ---------------------------
 
-<<<<<<< HEAD
 Functions for analytic Jacobians are available for specific :ref:`problem_def`. Specifically, dense jacobian functions are
-available for cutest, NIST and Mantid, while sparse jacobians are available for cutest only. However, the user can specify custom
-jacobian functions for any :ref:`problem_def` except from NIST and cutest, through a problem definition file. They can specify a dense
-and a sparse jacobian, and select which one to use by the following options:
-=======
-Analytic Jacobians can only be used for specific :ref:`problem_def`.
-If an analytic jacobian is not available, the benchmark will be skipped.
-Currently the supported formats are CUTEst, Mantid, and NIST.
-The only option is:
->>>>>>> e069575f
+available for cutest, NIST and Mantid, while sparse jacobians are available for cutest only.
+If an analytic jacobian is not available, the benchmark will be skipped. The user can specify custom
+jacobian functions for any :ref:`problem_def` except from NIST and cutest, through a problem definition file. 
+They can specify a dense and a sparse jacobian, and select which one to use by the following options:
 
 * ``default`` - use the analytic (dense) derivative provided by a supported format or the dense jacobian function provided by the user.
 * ``sparse`` - use a sparse jacobian function, either available or provided by the user, to compute the derivative.
