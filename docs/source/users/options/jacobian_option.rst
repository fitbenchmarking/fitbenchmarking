--- conflicted
+++ resolved
@@ -9,15 +9,10 @@
 Analytic (:code:`analytic`)
 ---------------------------
 
-<<<<<<< HEAD
-Analytic Jacobians can only be used for specific :ref:`problem_def`. Currently
-the supported formats are cutest and NIST. The supported
-options are:
-=======
+
 Analytic Jacobians can only be used for specific :ref:`problem_def`.
 Currently the supported formats are CUTEst, Mantid, and NIST.
 The only option is:
->>>>>>> e28d26d4
 
 * ``default`` - use the analytic derivative provided by a supported format.
 * ``sparse`` - use the function sparse_jacobian (either available or provided by the user) to compute the derivative.
