.. _minimizer_option:

#################
Minimizer Options
#################

This section is used to declare the minimizers to use for each fitting
software.

.. warning::

   Options set in this section will only have an effect if the related
   software is also set in :ref:`fitting_option` (either explicitly, or
   as a default option).

Bumps (:code:`bumps`)
---------------------

`Bumps <https://bumps.readthedocs.io>`_ is a set of data fitting (and Bayesian uncertainty analysis) routines.
It came out of the University of Maryland and NIST as part of the DANSE
(*Distributed Data Analysis of Neutron Scattering Experiments*) project.

FitBenchmarking currently supports the Bumps minimizers:

* `Nelder-Mead Simplex <https://bumps.readthedocs.io/en/latest/guide/optimizer.html#nelder-mead-simplex>`_ (:code:`amoeba`)

* `Levenberg-Marquardt <https://bumps.readthedocs.io/en/latest/guide/optimizer.html#fit-lm>`_  (:code:`lm`)

* `Quasi-Newton BFGS <https://bumps.readthedocs.io/en/latest/guide/optimizer.html#quasi-newton-bfgs>`_ (:code:`newton`)

* `Differential Evolution <https://bumps.readthedocs.io/en/latest/guide/optimizer.html#differential-evolution>`_ (:code:`de`)

* `MINPACK <https://github.com/bumps/bumps/blob/96b5100fc3d5b9485bd4a444c83a33617b74aa9d/bumps/mpfit.py>`_ (:code:`mp`)  This is a translation of `MINPACK` to Python.


**Links** `GitHub - bumps <https://github.com/bumps/bumps>`_

The Bumps minimizers are set as follows:

.. code-block:: rst

    [MINIMIZERS]
    bumps: amoeba
           lm-bumps
           newton
           de
           mp

.. warning::
   The additional dependency Bumps must be installed for this to be available;
   See :ref:`extra_dependencies`.	 
	   

DFO (``dfo``)
-----------------------

There are two Derivative-Free Optimization packages, `DFO-LS <http://people.maths.ox.ac.uk/robertsl/dfols/userguide.html>`_ and
`DFO-GN <http://people.maths.ox.ac.uk/robertsl/dfogn/userguide.html>`_.
They are derivative free optimization solvers that were developed by Lindon Roberts at the University
of Oxford, in conjunction with NAG.  They are particularly well suited for solving noisy problems.

FitBenchmarking currently supports the DFO minimizers:

* `Derivative-Free Optimizer for Least Squares <http://people.maths.ox.ac.uk/robertsl/dfols/userguide.html>`_ (:code:`dfols`)

* `Derivative-Free Gauss-Newton Solver <http://people.maths.ox.ac.uk/robertsl/dfogn/userguide.html>`_ (:code:`dfogn`)

 **Links** `GitHub - DFO-GN <https://github.com/numericalalgorithmsgroup/dfogn>`_ `GitHub - DFO-LS <https://github.com/numericalalgorithmsgroup/dfols>`_

The DFO minimizers are set as follows:

.. code-block:: rst

    [MINIMIZERS]
    dfo: dfols
         dfogn

.. warning::
   Additional dependencies `DFO-GN` and `DFO-LS` must be installed for
   these to be available;
   See :ref:`extra_dependencies`.	 

	 
GSL (``gsl``)
-------------

The `GNU Scientific Library <https://www.gnu.org/software/gsl/>`_ is a numerical library that
provides a wide range of mathematical routines.  We call GSL using  the `pyGSL Python interface
<https://sourceforge.net/projects/pygsl/>`_.

The GSL routines have a number of parameters that need to be chosen, often without default suggestions.
We have taken the values as used by Mantid.

We provide implementations for the following
packages in the `multiminimize <https://www.gnu.org/software/gsl/doc/html/multimin.html>`_ and `multifit <https://www.gnu.org/software/gsl/doc/html/nls.html>`_ sections of the library:


* `Levenberg-Marquardt (unscaled) <http://pygsl.sourceforge.net/api/pygsl.html#pygsl.multifit_nlin.lmder>`_ (:code:`lmder`)

* `Levenberg-Marquardt (scaled) <http://pygsl.sourceforge.net/api/pygsl.html#pygsl.multifit_nlin.lmsder>`_ (:code:`lmsder`)

* `Nelder-Mead Simplex Algorithm <http://pygsl.sourceforge.net/api/pygsl.html#pygsl.multiminimize.nmsimplex>`_ (:code:`nmsimplex`)

* `Nelder-Mead Simplex Algorithm (version 2) <http://pygsl.sourceforge.net/api/pygsl.html#pygsl.multiminimize.nmsimplex2>`_ (:code:`nmsimplex2`)

* `Polak-Ribiere Conjugate Gradient Algorithm <http://pygsl.sourceforge.net/api/pygsl.html#pygsl.multiminimize.conjugate_pr>`_ (:code:`conjugate_pr`)

* `Fletcher-Reeves Conjugate-Gradient <http://pygsl.sourceforge.net/api/pygsl.html#pygsl.multiminimize.conjugate_fr>`_ (:code:`conjugate_fr`)

* `The vector quasi-Newton BFGS method <http://pygsl.sourceforge.net/api/pygsl.html#pygsl.multiminimize.vector_bfgs>`_ (:code:`vector_bfgs`)

* `The vector quasi-Newton BFGS method (version 2) <http://pygsl.sourceforge.net/api/pygsl.html#pygsl.multiminimize.vector_bfgs2>`_ (:code:`vector_bfgs2`)

* `Steepest Descent <http://pygsl.sourceforge.net/api/pygsl.html#pygsl.multiminimize.steepest_descent>`_ (:code:`steepest_descent`)

**Links** `SourceForge PyGSL <http://pygsl.sourceforge.net/>`_

The GSL minimizers are set as follows:

.. code-block:: rst

    [MINIMIZERS]
    gsl: lmsder
         lmder
         nmsimplex
         nmsimplex2
         conjugate_pr
         conjugate_fr
         vector_bfgs
         vector_bfgs2
         steepest_descent
	 
.. warning::
   The external packages GSL and pygsl must be installed to use these minimizers.

.. _MantidMinimizers:
   
Mantid (``mantid``)
-------------------

`Mantid <https://www.mantidproject.org>`_ is a framework created to
manipulate and analyze neutron scattering and muon spectroscopy data.
It has support for a number of minimizers, most of which are from GSL.

* `BFGS <https://docs.mantidproject.org/nightly/fitting/fitminimizers/BFGS.html>`_ (:code:`BFGS`)

* `Conjugate gradient (Fletcher-Reeves) <https://docs.mantidproject.org/nightly/fitting/fitminimizers/FletcherReeves.html>`_ (:code:`Conjugate gradient (Fletcher-Reeves imp.)`)

* `Conjugate gradient (Polak-Ribiere) <https://docs.mantidproject.org/nightly/fitting/fitminimizers/PolakRibiere.html>`_ (:code:`Conjugate gradient (Polak-Ribiere imp.)`)

* `Damped GaussNewton <https://docs.mantidproject.org/nightly/fitting/fitminimizers/DampedGaussNewton.html>`_ (:code:`Damped GaussNewton`)

* `Levenberg-Marquardt algorithm <https://docs.mantidproject.org/nightly/fitting/fitminimizers/LevenbergMarquardt.html>`_ (:code:`Levenberg-Marquardt`)

* `Levenberg-Marquardt MD <https://docs.mantidproject.org/nightly/fitting/fitminimizers/LevenbergMarquardtMD.html>`_ (:code:`Levenberg-MarquardtMD`) - An implementation of Levenberg-Marquardt intended for MD workspaces, where work is divided into chunks to achieve a greater efficiency for a large number of data points.

* `Simplex <https://docs.mantidproject.org/nightly/fitting/fitminimizers/Simplex.html>`_ (:code:`simplex`)

* `SteepestDescent <https://docs.mantidproject.org/nightly/fitting/fitminimizers/GradientDescent.html>`_ (:code:`SteepestDescent`)

* `Trust Region <https://docs.mantidproject.org/nightly/fitting/fitminimizers/TrustRegion.html>`_ (:code:`Trust Region`) - An implementation of one of the algorithms available in RALFit.

 **Links** `GitHub - Mantid <https://github.com/mantidproject/mantid>`_ `Mantid's Fitting Docs <https://docs.mantidproject.org/nightly/algorithms/Fit-v1.html>`_

The Mantid minimizers are set as follows:

.. code-block:: rst

    [MINIMIZERS]
    mantid: BFGS
            Conjugate gradient (Fletcher-Reeves imp.)
            Conjugate gradient (Polak-Ribiere imp.)
            Damped GaussNewton
            Levenberg-Marquardt
            Levenberg-MarquardtMD
            Simplex
            SteepestDescent
            Trust Region

.. warning::
   The external package Mantid must be installed to use these minimizers.

Levmar (``levmar``)
-------------------

The `levmar <http://users.ics.forth.gr/~lourakis/levmar/>`_ package
which implements the Levenberg-Marquardt method for nonlinear least-squares.
We interface via the python interface `available on PyPI <https://pypi.org/project/levmar/>`_.

* Levenberg-Marquardt with supplied Jacobian (:code:`levmar`)  - the Levenberg-Marquardt method

The `levmar` minimizer is set as follows:

.. code-block:: rst

   [MINIMIZERS]
   levmar: levmar


.. warning::
   The additional dependency levmar must be installed for this to be available;
   See :ref:`extra_dependencies`. This package also requires the BLAS and LAPACK
   libraries to be present on the system.


Matlab (``matlab``)
-------------------

We call the `fminsearch <https://uk.mathworks.com/help/matlab/ref/fminsearch.html>`_
function from `MATLAB <https://uk.mathworks.com/products/matlab.html>`_, using the
MATLAB Engine API for Python.

* Nelder-Mead Simplex (:code:`Nelder-Mead Simplex`)

The `matlab` minimizer is set as follows:

.. code-block:: rst

   [MINIMIZERS]
   matlab: Nelder-Mead Simplex

.. warning::
<<<<<<< HEAD
   MATLAB must be installed for this to be available; See :ref:`extra_dependencies`.

Matlab Statistics Toolbox (``matlab_stats``)
--------------------------------------------

We call the `nlinfit <https://uk.mathworks.com/help/stats/nlinfit.html>`_
function from the `MATLAB Statistics Toolbox <https://uk.mathworks.com/products/statistics.html>`_,
using the MATLAB Engine API for Python.

* Levenberg-Marquardt (:code:`Levenberg-Marquardt`)

The `matlab_stats` minimizer is set as follows:
=======
   MATLAB must be installed for this to be available; See :ref:`external-instructions`.

Matlab Optimization Toolbox (``matlab_opt``)
--------------------------------------------

We call the `lsqcurvefit <https://uk.mathworks.com/help/optim/ug/lsqcurvefit.html>`_
function from the `MATLAB Optimization Toolbox <https://uk.mathworks.com/products/optimization.html>`_,
using the MATLAB Engine API for Python.

* Levenberg-Marquardt (:code:`levenberg-marquardt`)
* Trust-Region-Reflective (:code:`trust-region-reflective`)

The `matlab_opt` minimizers are set as follows:
>>>>>>> eddd9367

.. code-block:: rst

   [MINIMIZERS]
<<<<<<< HEAD
   matlab_stats: Levenberg-Marquardt

.. warning::
   MATLAB Statistics Toolbox must be installed for this to be available; See :ref:`extra_dependencies`.
=======
   matlab_opt: levenberg-marquardt
               trust-region-reflective

.. warning::
   MATLAB Optimization Toolbox must be installed for this to be available; See :ref:`external-instructions`.
>>>>>>> eddd9367
	   
Minuit (``minuit``)
-------------------

CERN developed the `Minuit <http://seal.web.cern.ch/seal/snapshot/work-packages/mathlibs/minuit/>`_ package to find the minimum value of a multi-parameter function, and also to compute the uncertainties.
We interface via the python interface `iminuit <https://iminuit.readthedocs.io>`_ with support for the 2.x series. 

* `Minuit's MIGRAD <https://root.cern.ch/root/htmldoc/guides/minuit2/Minuit2.pdf>`_ (:code:`minuit`)

**Links** `Github - iminuit <https://github.com/scikit-hep/iminuit>`_

The Minuit minimizers are set as follows:

.. code-block:: rst

    [MINIMIZERS]
    minuit: minuit

.. warning::
   The additional dependency Minuit must be installed for this to be available;
   See :ref:`extra_dependencies`.	 

    
RALFit (``ralfit``)
-------------------

`RALFit <https://ralfit.readthedocs.io/projects/Fortran/en/latest/>`_
is a nonlinear least-squares solver, the development of which was funded
by the EPSRC grant `Least-Squares: Fit for the Future`.  RALFit is designed to be able
to take advantage of higher order derivatives, although only first
order derivatives are currently utilized in FitBenchmarking.

* Gauss-Newton, trust region method (:code:`gn`)
* Hybrid Newton/Gauss-Newton, trust region method (:code:`hybrid`)
* Gauss-Newton, regularization (:code:`gn_reg`)
* Hybrid Newton/Gauss-Newton, regularization (:code:`hybrid_reg`)

**Links** `Github - RALFit <https://github.com/ralna/ralfit/>`_. RALFit's Documentation on: `Gauss-Newton/Hybrid models <https://ralfit.readthedocs.io/projects/Fortran/en/latest/method.html#the-models>`_,  `the trust region method <https://ralfit.readthedocs.io/projects/Fortran/en/latest/method.html#the-trust-region-method>`_ and  `The regularization method <https://ralfit.readthedocs.io/projects/C/en/latest/method.html#regularization>`_

The RALFit minimizers are set as follows:

.. code-block:: rst

    [MINIMIZERS]
    ralfit: gn
            gn_reg
            hybrid
            hybrid_reg

.. warning::
   The external package RALFit must be installed to use these minimizers.

SciPy (``scipy``)
-----------------

`SciPy <https://www.scipy.org>`_ is the standard python package for mathematical
software.  In particular, we use the `minimize <https://docs.scipy.org/doc/scipy/reference/generated/scipy.optimize.minimize.html>`_
solver for general minimization problems from the optimization chapter of
SciPy's library. Currently we only use the algorithms that do not require
Hessian information as inputs.

* `Nelder-Mead algorithm <https://docs.scipy.org/doc/scipy/reference/optimize.minimize-neldermead.html>`_ (:code:`Nelder-Mead`)
* `Powell algorithm <https://docs.scipy.org/doc/scipy/reference/optimize.minimize-powell.html>`_ (:code:`Powell`)
* `Conjugate gradient algorithm <https://docs.scipy.org/doc/scipy/reference/optimize.minimize-cg.html>`_ (:code:`CG`)
* `BFGS algorithm <https://docs.scipy.org/doc/scipy/reference/optimize.minimize-bfgs.html>`_ (:code:`BFGS`)
* `Newton-CG algorithm <https://docs.scipy.org/doc/scipy/reference/optimize.minimize-newtoncg.html>`_  (:code:`Newton-CG`)
* `L-BFGS-B algorithm <https://docs.scipy.org/doc/scipy/reference/optimize.minimize-lbfgsb.html>`_ (:code:`L-BFGS-B`)
* `Truncated Newton (TNC) algorithm <https://docs.scipy.org/doc/scipy/reference/optimize.minimize-tnc.html>`_ (:code:`TNC`)
* `Sequential Least SQuares Programming <https://docs.scipy.org/doc/scipy/reference/optimize.minimize-slsqp.html>`_ (:code:`SLSQP`)

**Links** `Github - SciPy minimize <https://github.com/scipy/scipy/blob/master/scipy/optimize/_minimize.py>`_

The SciPy minimizers are set as follows:

.. code-block:: rst

    [MINIMIZERS]
    scipy: Nelder-Mead
           Powell
           CG
           BFGS
           Newton-CG
           L-BFGS-B
           TNC
           SLSQP

SciPy LS (``scipy_ls``)
-----------------------

`SciPy <https://www.scipy.org>`_ is the standard python package for mathematical
software.  In particular, we use the `least_squares <https://docs.scipy.org/doc/scipy/reference/generated/scipy.optimize.least_squares.html#scipy.optimize.least_squares>`_
solver for Least-Squares minimization problems from the optimization chapter
of SciPy's library.

* Levenberg-Marquardt with supplied Jacobian (:code:`lm-scipy`)  - a wrapper around MINPACK
* The Trust Region Reflective algorithm (:code:`trf`)
* A dogleg algorithm with rectangular trust regions (:code:`dogbox`)

**Links** `Github - SciPy least_squares <https://github.com/scipy/scipy/blob/master/scipy/optimize/_lsq/least_squares.py>`_

The SciPy least squares minimizers are set as follows:

.. code-block:: rst

    [MINIMIZERS]
    scipy_ls: lm-scipy
              trf
              dogbox

SciPy GO (``scipy_go``)
-----------------------

`SciPy <https://www.scipy.org>`_ is the standard python package for mathematical
software.  In particular, we use the `Global Optimization <https://docs.scipy.org/doc/scipy/reference/optimize.html#global-optimization>`_
solvers for global optimization problems from the optimization chapter
of SciPy's library.

* Differential Evolution (derivative-free) <https://docs.scipy.org/doc/scipy/reference/generated/scipy.optimize.differential_evolution.html#scipy.optimize.differential_evolution>`_ (:code:`differential_evolution`)
* Simplicial Homology Global Optimization (SHGO) <https://docs.scipy.org/doc/scipy/reference/generated/scipy.optimize.shgo.html#scipy.optimize.shgo>`_ (:code:`shgo`)
* Dual Annealing <https://docs.scipy.org/doc/scipy/reference/generated/scipy.optimize.dual_annealing.html#scipy.optimize.dual_annealing>`_ (:code:`dual_annealing`)

**Links** `Github - SciPy optimization <https://github.com/scipy/scipy/blob/master/scipy/optimize/>`_

The SciPy global optimization minimizers are set as follows:

.. code-block:: rst

    [MINIMIZERS]
    scipy_go: differential_evolution
              shgo
              dual_annealing

.. note::
   The shgo solver is particularly slow running and should generally be avoided.<|MERGE_RESOLUTION|>--- conflicted
+++ resolved
@@ -220,8 +220,30 @@
    matlab: Nelder-Mead Simplex
 
 .. warning::
-<<<<<<< HEAD
-   MATLAB must be installed for this to be available; See :ref:`extra_dependencies`.
+   MATLAB must be installed for this to be available; See :ref:`external-instructions`.
+   
+
+Matlab Optimization Toolbox (``matlab_opt``)
+--------------------------------------------
+
+We call the `lsqcurvefit <https://uk.mathworks.com/help/optim/ug/lsqcurvefit.html>`_
+function from the `MATLAB Optimization Toolbox <https://uk.mathworks.com/products/optimization.html>`_,
+using the MATLAB Engine API for Python.
+
+* Levenberg-Marquardt (:code:`levenberg-marquardt`)
+* Trust-Region-Reflective (:code:`trust-region-reflective`)
+
+The `matlab_opt` minimizers are set as follows:
+
+.. code-block:: rst
+
+   [MINIMIZERS]
+   matlab_opt: levenberg-marquardt
+               trust-region-reflective
+
+.. warning::
+   MATLAB Optimization Toolbox must be installed for this to be available; See :ref:`external-instructions`.
+
 
 Matlab Statistics Toolbox (``matlab_stats``)
 --------------------------------------------
@@ -233,37 +255,15 @@
 * Levenberg-Marquardt (:code:`Levenberg-Marquardt`)
 
 The `matlab_stats` minimizer is set as follows:
-=======
-   MATLAB must be installed for this to be available; See :ref:`external-instructions`.
-
-Matlab Optimization Toolbox (``matlab_opt``)
---------------------------------------------
-
-We call the `lsqcurvefit <https://uk.mathworks.com/help/optim/ug/lsqcurvefit.html>`_
-function from the `MATLAB Optimization Toolbox <https://uk.mathworks.com/products/optimization.html>`_,
-using the MATLAB Engine API for Python.
-
-* Levenberg-Marquardt (:code:`levenberg-marquardt`)
-* Trust-Region-Reflective (:code:`trust-region-reflective`)
-
-The `matlab_opt` minimizers are set as follows:
->>>>>>> eddd9367
-
-.. code-block:: rst
-
-   [MINIMIZERS]
-<<<<<<< HEAD
-   matlab_stats: Levenberg-Marquardt
-
-.. warning::
-   MATLAB Statistics Toolbox must be installed for this to be available; See :ref:`extra_dependencies`.
-=======
-   matlab_opt: levenberg-marquardt
-               trust-region-reflective
-
-.. warning::
-   MATLAB Optimization Toolbox must be installed for this to be available; See :ref:`external-instructions`.
->>>>>>> eddd9367
+
+.. code-block:: rst
+  
+  [MINIMIZERS]
+  matlab_stats: Levenberg-Marquardt
+
+.. warning::
+   MATLAB Statistics Toolbox must be installed for this to be available; See :ref:`external-instructions`.
+
 	   
 Minuit (``minuit``)
 -------------------
