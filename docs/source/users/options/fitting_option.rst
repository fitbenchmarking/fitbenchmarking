.. _fitting_option:

###############
Fitting Options
###############

Options that control the benchmarking process are set here.


Software (:code:`software`)
---------------------------

Software is used to select the fitting software to benchmark, this should be
a newline-separated list. Available options are:

* ``bumps`` (default software)
* ``dfo`` (default software)
* ``gradient_free`` (default software)
* ``gsl`` (external software -- see :ref:`external-instructions`)
* ``levmar`` (external software -- see :ref:`extra_dependencies`)
* ``mantid`` (external software -- see :ref:`external-instructions`)
* ``matlab`` (external software -- see :ref:`external-instructions`)
* ``matlab_opt`` (external software -- see :ref:`external-instructions`)
* ``matlab_stats`` (external software -- see :ref:`external-instructions`)
* ``minuit`` (default software)
* ``ralfit`` (external software -- see :ref:`external-instructions`)
* ``scipy`` (default software)
* ``scipy_ls`` (default software)
* ``scipy_go`` (default software)


Default are ``bumps``, ``dfo``, ``gradient_free``, ``minuit``, ``scipy``, ``scipy_ls`` and ``scipy_go``

.. code-block:: rst

    [FITTING]
    software: bumps
              dfo
              minuit
              scipy
              scipy_ls
              scipy_go

.. warning::

   Software must be listed to be here to be run.
   Any minimizers set in :ref:`minimizer_option` will not be run if the software is not also
   present in this list.


Number of minimizer runs (:code:`num_runs`)
-------------------------------------------

Sets the number of runs to average each fit over.

Default is ``5``

.. code-block:: rst

    [FITTING]
    num_runs: 5

.. _algorithm_type:

Algorithm type (:code:`algorithm_type`)
---------------------------------------

This is used to select what type of algorithm is used within a specific software.
For a full list of available minimizers for each algorithm type, see :ref:`minimizer_types`. 
The options are:

* ``all`` - all minimizers
* ``ls`` - least-squares fitting algorithms
* ``deriv_free`` - derivative free algorithms (these are algorithms that cannot use
  information about derivatives -- e.g., the ``Simplex`` method in ``Mantid``),
  see :ref:`deriv_free`.
* ``general`` - minimizers which solve a generic `min f(x)`
<<<<<<< HEAD
* ``simplex`` - derivative free simplex based algorithms e.g. Nelder-Mead, see :ref:`Simplex <simplex>`
* ``trust_region`` - algorithms which emply a trust region approach,  see :ref:`trust_region`
* ``levenberg-marquardt`` - minimizers that use the Levenberg Marquardt algorithm, see :ref:`Levenberg-Marquardt <levenberg_marquardt>`.
* ``gauss_newton`` - minimizers that use the Gauss Newton algorithm, see :ref:`Gauss-Newton <gauss_newton>`
* ``bfgs`` - minimizers that use the BFGS algorithm, see :ref:`BFGS <bfgs>`
* ``conjugate_gradient`` - Conjugate Gradient algorithms, see :ref:`Conjugate Gradient <conjugate_gradient>`
* ``steepest_descent`` - Steepest Descent algorithms, see :ref:`Steepest Descent <steepest_descent>`
=======
* ``simplex`` - derivative free simplex based algorithms e.g. Nelder-Mead
* ``trust_region`` - algorithms which employ a trust region approach
* ``levenberg-marquardt`` - minimizers that use the Levenberg Marquardt algorithm
* ``gauss_newton`` - minimizers that use the Gauss Newton algorithm
* ``bfgs`` - minimizers that use the BFGS algorithm
* ``conjugate_gradient`` - Conjugate Gradient algorithms
* ``steepest_descent`` - Steepest Descent algorithms
>>>>>>> 84e2e2f0
* ``global_optimization`` - Global Optimization algorithms

Default is ``all``

.. code-block:: rst

    [FITTING]
    algorithm_type: all

.. warning::

   Choosing an option other than ``all`` may deselect certain
   minimizers set in the options file


Jacobian method (:code:`jac_method`)
------------------------------------

This sets the Jacobian used. Current Jacobian methods are:

* ``analytic`` - uses the analytic Jacobian extracted from the fitting problem.
* ``scipy`` -  uses :ref:`SciPy's finite difference Jacobian approximations <scipy-jac>`.
* ``default`` - uses the default derivative approximation implemented in the minimizer.
* ``numdifftools`` - uses the python package :ref:`numdifftools <numdifftools-jac>`.
  
Default is ``default``

.. code-block:: rst

    [FITTING]
    jac_method: scipy

.. warning::

   Currently analytic Jacobians are available are only available for
   problems that use the cutest and NIST parsers.

Cost function (:code:`cost_func_type`)
--------------------------------------

This sets the cost function to be used for the given data. Current cost
functions supported are:

* ``nlls`` - This sets the cost function to be non-weighted non-linear least squares, :class:`~fitbenchmarking.cost_func.nlls_cost_func.NLLSCostFunc`.

* ``weighted_nlls`` - This sets the cost function to be weighted non-linear least squares, :class:`~fitbenchmarking.cost_func.weighted_nlls_cost_func.WeightedNLLSCostFunc`.

* ``hellinger_nlls`` - This sets the cost function to be the Hellinger cost function, :class:`~fitbenchmarking.cost_func.hellinger_nlls_cost_func.HellingerNLLSCostFunc`.

* ``poisson`` - This sets the cost function to be the Poisson Deviation cost function, :class:`~fitbenchmarking.cost_func.poisson_cost_func.PoissonCostFunc`.


Default is ``weighted_nlls``

.. code-block:: rst

    [FITTING]
    cost_func_type: weighted_nlls<|MERGE_RESOLUTION|>--- conflicted
+++ resolved
@@ -75,23 +75,13 @@
   information about derivatives -- e.g., the ``Simplex`` method in ``Mantid``),
   see :ref:`deriv_free`.
 * ``general`` - minimizers which solve a generic `min f(x)`
-<<<<<<< HEAD
 * ``simplex`` - derivative free simplex based algorithms e.g. Nelder-Mead, see :ref:`Simplex <simplex>`
-* ``trust_region`` - algorithms which emply a trust region approach,  see :ref:`trust_region`
+* ``trust_region`` - algorithms which employ a trust region approach,  see :ref:`trust_region`
 * ``levenberg-marquardt`` - minimizers that use the Levenberg Marquardt algorithm, see :ref:`Levenberg-Marquardt <levenberg_marquardt>`.
 * ``gauss_newton`` - minimizers that use the Gauss Newton algorithm, see :ref:`Gauss-Newton <gauss_newton>`
 * ``bfgs`` - minimizers that use the BFGS algorithm, see :ref:`BFGS <bfgs>`
 * ``conjugate_gradient`` - Conjugate Gradient algorithms, see :ref:`Conjugate Gradient <conjugate_gradient>`
 * ``steepest_descent`` - Steepest Descent algorithms, see :ref:`Steepest Descent <steepest_descent>`
-=======
-* ``simplex`` - derivative free simplex based algorithms e.g. Nelder-Mead
-* ``trust_region`` - algorithms which employ a trust region approach
-* ``levenberg-marquardt`` - minimizers that use the Levenberg Marquardt algorithm
-* ``gauss_newton`` - minimizers that use the Gauss Newton algorithm
-* ``bfgs`` - minimizers that use the BFGS algorithm
-* ``conjugate_gradient`` - Conjugate Gradient algorithms
-* ``steepest_descent`` - Steepest Descent algorithms
->>>>>>> 84e2e2f0
 * ``global_optimization`` - Global Optimization algorithms
 
 Default is ``all``
