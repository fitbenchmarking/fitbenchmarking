.. _fitting_option:

###############
Fitting Options
###############

Options that control the benchmarking process are set here.


Software (:code:`software`)
---------------------------

Software is used to select the fitting software to benchmark, this should be
a newline-separated list. Available options are:

* ``bumps`` (default software)
* ``dfo`` (default software)
* ``gradient_free`` (default software)
* ``gsl`` (external software -- see :ref:`external-instructions`)
* ``levmar`` (external software -- see :ref:`extra_dependencies`)
* ``mantid`` (external software -- see :ref:`external-instructions`)
* ``matlab`` (external software -- see :ref:`external-instructions`)
* ``minuit`` (default software)
* ``ralfit`` (external software -- see :ref:`external-instructions`)
* ``scipy`` (default software)
* ``scipy_ls`` (default software)
* ``scipy_go`` (default software)


<<<<<<< HEAD
Default are ``bumps``, ``dfo``, ``gradient_free``, ``minuit``, ``scipy``, and ``scipy_ls``
=======
Default are ``bumps``, ``dfo``, ``minuit``, ``scipy``, ``scipy_ls`` and ``scipy_go``
>>>>>>> 59a3d4f9

.. code-block:: rst

    [FITTING]
    software: bumps
              dfo
              minuit
              scipy
              scipy_ls
              scipy_go

.. warning::

   Software must be listed to be here to be run.
   Any minimizers set in :ref:`minimizer_option` will not be run if the software is not also
   present in this list.


Number of minimizer runs (:code:`num_runs`)
-------------------------------------------

Sets the number of runs to average each fit over.

Default is ``5``

.. code-block:: rst

    [FITTING]
    num_runs: 5

Algorithm type (:code:`algorithm_type`)
---------------------------------------

This is used to select what type of algorithm is used within a specific software.
The options are:

* ``all`` - all minimizers
* ``ls`` - least-squares fitting algorithms
* ``deriv_free`` - derivative free algorithms (these are algorithms that cannot use
  information about derivatives -- e.g., the ``Simplex`` method in ``Mantid``)
* ``general`` - minimizers which solve a generic `min f(x)`
* ``simplex`` - derivative free simplex based algorithms e.g. Nelder-Mead
* ``trust_region`` - algorithms which emply a trust region approach
* ``levenberg-marquardt`` - minimizers that use the Levenberg Marquardt algorithm
* ``gauss_newton`` - minimizers that use the Gauss Newton algorithm
* ``bfgs`` - minimizers that use the BFGS algorithm
* ``conjugate_gradient`` - Conjugate Gradient algorithms
* ``steepest_descent`` - Steepest Descent algorithms
* ``global_optimization`` - Global Optimization algorithms

Default is ``all``

.. code-block:: rst

    [FITTING]
    algorithm_type: all

.. warning::

   Choosing an option other than ``all`` may deselect certain
   minimizers set in the options file


Jacobian method (:code:`jac_method`)
------------------------------------

This sets the Jacobian used. Current Jacobian methods are:

* ``analytic`` - uses the analytic Jacobian extracted from the fitting problem.
* ``scipy`` -  uses :ref:`SciPy's finite difference Jacobian approximations <scipy-jac>`.
* ``default`` - uses the default derivative approxmation implemented in the minimizer.
* ``numdifftools`` - uses the python package :ref:`numdifftools <numdifftools-jac>`.
  
Default is ``default``

.. code-block:: rst

    [FITTING]
    jac_method: scipy

.. warning::

   Currently analytic Jacobians are available are only available for
   problems that use the cutest and NIST parsers.

Cost function (:code:`cost_func_type`)
--------------------------------------

This sets the cost function to be used for the given data. Current cost
functions supported are:

* ``nlls`` - This sets the cost function to be non-weighted non-linear least squares, :class:`~fitbenchmarking.cost_func.nlls_cost_func.NLLSCostFunc`.

* ``weighted_nlls`` - This sets the cost function to be weighted non-linear least squares, :class:`~fitbenchmarking.cost_func.weighted_nlls_cost_func.WeightedNLLSCostFunc`.

* ``hellinger_nlls`` - This sets the cost function to be the Hellinger cost function, :class:`~fitbenchmarking.cost_func.hellinger_nlls_cost_func.HellingerNLLSCostFunc`.

* ``poisson`` - This sets the cost function to be the Poisson Deviation cost function, :class:`~fitbenchmarking.cost_func.poisson_cost_func.PoissonCostFunc`.


Default is ``weighted_nlls``

.. code-block:: rst

    [FITTING]
    cost_func_type: weighted_nlls<|MERGE_RESOLUTION|>--- conflicted
+++ resolved
@@ -27,11 +27,7 @@
 * ``scipy_go`` (default software)
 
 
-<<<<<<< HEAD
-Default are ``bumps``, ``dfo``, ``gradient_free``, ``minuit``, ``scipy``, and ``scipy_ls``
-=======
-Default are ``bumps``, ``dfo``, ``minuit``, ``scipy``, ``scipy_ls`` and ``scipy_go``
->>>>>>> 59a3d4f9
+Default are ``bumps``, ``dfo``, ``gradient_free``, ``minuit``, ``scipy``, ``scipy_ls`` and ``scipy_go``
 
 .. code-block:: rst
 
