.. _fitting_option:

###############
Fitting Options
###############

Options that control the benchmarking process are set here.


Software (:code:`software`)
---------------------------

Software is used to select the fitting software to benchmark, this should be
a newline-separated list. Available options are:

<<<<<<< HEAD
* ``bumps`` (default software)
* ``dfo`` (default software)
* ``ceres`` (external software -- see :ref:`external-instructions`)
=======
* ``bumps`` (external software -- see :ref:`extra_dependencies`)
* ``CUTEst`` (external software -- see :ref:`external-instructions`)
* ``dfo`` (external software -- see :ref:`extra_dependencies`)
>>>>>>> 2b2deaae
* ``gofit`` (external software -- see :ref:`extra_dependencies`)
* ``gradient_free`` (external software -- see :ref:`extra_dependencies`)
* ``gsl`` (external software -- see :ref:`external-instructions`)
* ``horace`` (external software -- see :ref:`external-instructions`)
* ``levmar`` (external software -- see :ref:`extra_dependencies`)
* ``mantid`` (external software -- see :ref:`external-instructions`)
* ``matlab`` (external software -- see :ref:`external-instructions`)
* ``matlab_curve`` (external software -- see :ref:`external-instructions`)
* ``matlab_opt`` (external software -- see :ref:`external-instructions`)
* ``matlab_stats`` (external software -- see :ref:`external-instructions`)
* ``minuit`` (external software -- see :ref:`extra_dependencies`)
* ``ralfit`` (external software -- see :ref:`external-instructions`)
* ``scipy`` (default software)
* ``scipy_ls`` (default software)
* ``scipy_go``


Default software options are ``scipy`` and ``scipy_ls``

.. code-block:: rst

    [FITTING]
    software: bumps
              dfo
              minuit
              scipy
              scipy_ls
              scipy_go

.. warning::

   Software must be listed to be here to be run.
   Any minimizers set in :ref:`minimizer_option` will not be run if the software is not also
   present in this list.


Number of minimizer runs (:code:`num_runs`)
-------------------------------------------

Sets the number of runs to average each fit over.

Default is ``5``

.. code-block:: rst

    [FITTING]
    num_runs: 5

.. _algorithm_type:

Algorithm type (:code:`algorithm_type`)
---------------------------------------

This is used to select what type of algorithm is used within a specific software.
For a full list of available minimizers for each algorithm type, see :ref:`minimizer_types`.
The options are:

* ``all`` - all minimizers
* ``ls`` - least-squares fitting algorithms
* ``deriv_free`` - derivative free algorithms (these are algorithms that cannot use
  information about derivatives -- e.g., the ``Simplex`` method in ``Mantid``),
  see :ref:`deriv_free`.
* ``general`` - minimizers which solve a generic `min f(x)`
* ``simplex`` - derivative free simplex based algorithms e.g. Nelder-Mead, see :ref:`Simplex <simplex>`
* ``trust_region`` - algorithms which employ a trust region approach,  see :ref:`trust_region`
* ``levenberg-marquardt`` - minimizers that use the Levenberg Marquardt algorithm, see :ref:`Levenberg-Marquardt <levenberg_marquardt>`.
* ``gauss_newton`` - minimizers that use the Gauss Newton algorithm, see :ref:`Gauss-Newton <gauss_newton>`
* ``bfgs`` - minimizers that use the BFGS algorithm, see :ref:`BFGS <bfgs>`
* ``conjugate_gradient`` - Conjugate Gradient algorithms, see :ref:`Conjugate Gradient <conjugate_gradient>`
* ``steepest_descent`` - Steepest Descent algorithms, see :ref:`Steepest Descent <steepest_descent>`
* ``global_optimization`` - Global Optimization algorithms

Default is ``all``

.. code-block:: rst

    [FITTING]
    algorithm_type: all

.. warning::

   Choosing an option other than ``all`` may deselect certain
   minimizers set in the options file


Jacobian method (:code:`jac_method`)
------------------------------------

This sets the Jacobian used.
Choosing multiple options via a new line seperated list will result in all
combinations being benchmarked.
Current Jacobian methods are:

* ``analytic`` - uses the analytic Jacobian extracted from the fitting problem.
* ``scipy`` -  uses :ref:`SciPy's finite difference Jacobian approximations <scipy-jac>`.
* ``default`` - uses the default derivative approximation implemented in the minimizer.
* ``numdifftools`` - uses the python package :ref:`numdifftools <numdifftools-jac>`.

Default is ``default``

.. code-block:: rst

    [FITTING]
    jac_method: scipy

.. warning::

   Currently analytic Jacobians are only available for
   problems that use the cutest and NIST parsers.


Hessian method (:code:`hes_method`)
------------------------------------

This sets the Hessian used.
Choosing multiple options via a new line seperated list will result in all
combinations being benchmarked.
Current Hessian methods are:

* ``default`` - Hessian information is not passed to minimizers
* ``analytic`` - uses the analytic Hessian extracted from the fitting problem.
* ``scipy`` -  uses :ref:`SciPy's finite difference approximations <scipy-hes>`.
* ``numdifftools`` - uses the python package :ref:`numdifftools <numdifftools-hes>`.

Default is ``default``

.. code-block:: rst

    [FITTING]
    hes_method: default

.. warning::

   Currently analytic Hessians are only available for
   problems that use the cutest and NIST parsers.

Cost function (:code:`cost_func_type`)
--------------------------------------

This sets the cost functions to be used for the given data.
Choosing multiple options via a new line seperated list will result in all
combinations being benchmarked.
Currently supported cost functions are:

* ``nlls`` - This sets the cost function to be non-weighted non-linear least squares, :class:`~fitbenchmarking.cost_func.nlls_cost_func.NLLSCostFunc`.

* ``weighted_nlls`` - This sets the cost function to be weighted non-linear least squares, :class:`~fitbenchmarking.cost_func.weighted_nlls_cost_func.WeightedNLLSCostFunc`.

* ``hellinger_nlls`` - This sets the cost function to be the Hellinger cost function, :class:`~fitbenchmarking.cost_func.hellinger_nlls_cost_func.HellingerNLLSCostFunc`.

* ``poisson`` - This sets the cost function to be the Poisson Deviation cost function, :class:`~fitbenchmarking.cost_func.poisson_cost_func.PoissonCostFunc`.


Default is ``weighted_nlls``

.. code-block:: rst

    [FITTING]
    cost_func_type: weighted_nlls

Maximum Runtime (:code:`max_runtime`)
--------------------------------------

This sets the maximum runtime a minimizer has to solve one benchmark
problem `num_runs` number of times, where `num_runs` is another option a
user can set. If the minimizer is still running after the maximum time
has elapsed, then this result will be skipped and FitBenchmarking will move
on to the next minimizer / benchmark dataset combination. The main purpose
of this option is to get to result tables quicker by limit the runtime.

`max_runtime` is set by specifying a number in unit of seconds. Please note
that depending on platform the time specified with `max_runtime` may not
match entirely with the absolute run-times specified in tables. Hence you
may have to experiment a bit with this option to get the cutoff you want.

Default is 600 seconds

.. code-block:: rst

    [FITTING]
    max_runtime: 600<|MERGE_RESOLUTION|>--- conflicted
+++ resolved
@@ -13,15 +13,10 @@
 Software is used to select the fitting software to benchmark, this should be
 a newline-separated list. Available options are:
 
-<<<<<<< HEAD
 * ``bumps`` (default software)
-* ``dfo`` (default software)
 * ``ceres`` (external software -- see :ref:`external-instructions`)
-=======
-* ``bumps`` (external software -- see :ref:`extra_dependencies`)
 * ``CUTEst`` (external software -- see :ref:`external-instructions`)
 * ``dfo`` (external software -- see :ref:`extra_dependencies`)
->>>>>>> 2b2deaae
 * ``gofit`` (external software -- see :ref:`extra_dependencies`)
 * ``gradient_free`` (external software -- see :ref:`extra_dependencies`)
 * ``gsl`` (external software -- see :ref:`external-instructions`)
