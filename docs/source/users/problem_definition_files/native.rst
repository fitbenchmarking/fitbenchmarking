--- conflicted
+++ resolved
@@ -95,15 +95,8 @@
   is the minimum in the range and the second is the maximum.
 
   Currently in Fitbenchmarking, problems with `parameter_ranges` can
-  be handled by SciPy, Bumps, Minuit, DFO, Levmar and RALFit fitting
-<<<<<<< HEAD
-  software.
-  
-  Please note that for SASView problems, Bumps does not
-  necessarily respect parameter bounds. Additionally, the following
-  Mantid minimizers currently throw an exception when `parameter_ranges`
-  are used: BFGS, Conjugate gradient (Fletcher-Reeves imp.),
-  Conjugate gradient (Polak-Ribiere imp.) and SteepestDescent.
-=======
-  software.
->>>>>>> 156f8428
+  be handled by SciPy, Bumps, Minuit, Mantid, DFO, Levmar and RALFit fitting
+  software. Please note that the following Mantid minimizers currently
+  throw an exception when `parameter_ranges` are used: BFGS, Conjugate
+  gradient (Fletcher-Reeves imp.), Conjugate gradient (Polak-Ribiere imp.)
+  and SteepestDescent.