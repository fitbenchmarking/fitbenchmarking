--- conflicted
+++ resolved
@@ -95,10 +95,6 @@
   is the minimum in the range and the second is the maximum.
 
   Currently in Fitbenchmarking, problems with `parameter_ranges` can
-<<<<<<< HEAD
-  be handled by SciPy, Minuit, DFO, Levmar, Mantid and RALFit fitting software.
-=======
   be handled by SciPy, Bumps, Minuit, DFO, Levmar and RALFit fitting
   software. Please note that for SASView problems, Bumps does not
-  necessarily respect parameter bounds.
->>>>>>> 2652ec0f
+  necessarily respect parameter bounds.