import glob
import os
import shutil

from setuptools import find_packages, setup

with open('README.md', encoding="utf-8") as f:
    long_description = f.read()
    
setup(name='FitBenchmarking',
<<<<<<< HEAD
      version='0.1.0',
      description='FitBenchmarking is an open source tool for comparing different minimizers/fitting frameworks.',
=======
      version='0.1.dev2',
      description='FitBenchmarking software',
      long_description=long_description,
      long_description_content_type='text/markdown',
>>>>>>> 6978d4c4
      author='FitBenchmarking Team',
      author_email="support@fitbenchmarking.com",
      url='http://fitbenchmarking.com',
      long_description=README.md,
      long_description_content_type="text/markdown",
      license='BSD',
      entry_points={
          "console_scripts": [
              'fitbenchmarking = fitbenchmarking.cli.main:main'
          ]
      },
      packages=find_packages(exclude=('*mock*', '*test*')),
      install_requires=['docutils',
                        'numpy',
                        'matplotlib>=2.0',
                        'scipy>=0.18',
                        'lxml',
                        'pandas>=1.0',
                        'jinja2',
                        'configparser',
                        'h5py'],
      extras_require={'DFO': ['DFO-LS','dfogn'],
                      'SAS': ['sasmodels'],
                      'minuit': ['iminuit'],
                      'bumps': ['bumps']},
      zip_safe=False,
<<<<<<< HEAD
      cmdclass={
          'externals': InstallExternals,
          'help': Help,
      },
=======
>>>>>>> 6978d4c4
      package_data={'fitbenchmarking': ['utils/default_options.ini',
                                        'templates/*']})
<|MERGE_RESOLUTION|>--- conflicted
+++ resolved
@@ -8,15 +8,10 @@
     long_description = f.read()
     
 setup(name='FitBenchmarking',
-<<<<<<< HEAD
-      version='0.1.0',
-      description='FitBenchmarking is an open source tool for comparing different minimizers/fitting frameworks.',
-=======
-      version='0.1.dev2',
-      description='FitBenchmarking software',
+      version='0.1.dev1',
+      description='FitBenchmarking: A tool for comparing fitting software',
       long_description=long_description,
       long_description_content_type='text/markdown',
->>>>>>> 6978d4c4
       author='FitBenchmarking Team',
       author_email="support@fitbenchmarking.com",
       url='http://fitbenchmarking.com',
@@ -43,12 +38,5 @@
                       'minuit': ['iminuit'],
                       'bumps': ['bumps']},
       zip_safe=False,
-<<<<<<< HEAD
-      cmdclass={
-          'externals': InstallExternals,
-          'help': Help,
-      },
-=======
->>>>>>> 6978d4c4
       package_data={'fitbenchmarking': ['utils/default_options.ini',
                                         'templates/*']})
