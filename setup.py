--- conflicted
+++ resolved
@@ -12,13 +12,8 @@
       license='GPL-3.0',
       packages=find_packages(),
       install_requires=['docutils', 'numpy<1.17', 'matplotlib<3.0',
-<<<<<<< HEAD
-                        'scipy>=0.17,<1.3', 'bumps', 'sasmodels', 'lxml', 'h5py'],
-=======
                         'scipy>=0.18,<1.3', 'bumps', 'sasmodels', 'lxml'],
->>>>>>> be5806af
       zip_safe=False,
-
       cmdclass={
           'externals': InstallExternals,
           'help': Help,
