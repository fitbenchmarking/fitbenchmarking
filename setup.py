--- conflicted
+++ resolved
@@ -31,11 +31,7 @@
                       'pandas>=1.3',
                       'jinja2',
                       'configparser',
-<<<<<<< HEAD
-                      'codecarbon<=2.2.3'],
-=======
                       'codecarbon<2.2.4'],
->>>>>>> 32e3893c
     extras_require={'DFO': ['DFO-LS', 'dfogn'],
                     'SAS': ['sasmodels',
                             'tinycc;platform_system==\'Windows\''],
