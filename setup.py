--- conflicted
+++ resolved
@@ -11,14 +11,9 @@
       url='http://github.com/fitbenchmarking/fitbenchmarking',
       license='GPL-3.0',
       packages=find_packages(),
-<<<<<<< HEAD
-      install_requires=['docutils>=0.13.1', 'numpy<1.17', 'matplotlib<3.0',
-                        'scipy>=0.18,<1.3', 'bumps', 'sasmodels', 'lxml'],
-=======
       install_requires=['docutils', 'numpy<1.17', 'matplotlib<3.0',
                         'scipy>=0.18,<1.3', 'bumps', 'sasmodels', 'lxml',
                         'dfogn'],
->>>>>>> a9da0c0d
       zip_safe=False,
 
       cmdclass={
