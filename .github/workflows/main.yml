--- conflicted
+++ resolved
@@ -126,14 +126,6 @@
         python -m pip install --upgrade wheel
         pip install .[bumps,DFO,gofit,gradient_free,minuit,SAS,numdifftools]
         pip install -r requirements.txt
-<<<<<<< HEAD
-        sudo apt-get install libgsl-dev
-        pip install pygsl
-        pip install pycutest
-        pip install dill
-        pip install https://www.astro.rug.nl/software/kapteyn/kapteyn-3.0.tar.gz
-=======
->>>>>>> 7c52ebde
     - name: 'Run Linting'
       run: |
         ci/linting_tests.sh
