name: 'Tests'

on:
  push:
    branches:
      - 'master'
      - 'release-**'
  pull_request:
    branches:
      - 'master'
      - 'release-**'
  release:
    types: [published]
  schedule:
    - cron: '0 9 * * Mon'
  workflow_dispatch:

jobs:
  default_system_linux:
    name: 'Default System Tests (Linux)'
    runs-on: 'ubuntu-latest'
    container:
      image: 'fitbenchmarking/fitbenchmarking-deps:latest'
    steps:
    - name: Checkout code
      uses: actions/checkout@v2
    - name: Installing
      run: |
        sudo -HE --preserve-env=PATH $VIRTUAL_ENV/bin/pip install -r requirements.txt
        sudo -HE --preserve-env=PATH $VIRTUAL_ENV/bin/pip install .[bumps,DFO,minuit,SAS,numdifftools,levmar]
    - name: 'Running Tests'
      run: |
        ci/system_tests_default.sh
  
  full_system_linux:
    name: 'Full System Tests (Linux)'
    runs-on: 'ubuntu-latest'
    container:
      image: 'fitbenchmarking/fitbenchmarking-extras:latest'
    steps:
    - name: Checkout code
      uses: actions/checkout@v2
    - name: Installing
      run: |
        sudo -HE --preserve-env=PATH $VIRTUAL_ENV/bin/pip install -r requirements.txt
        sudo -HE --preserve-env=PATH $VIRTUAL_ENV/bin/pip install .[bumps,DFO,minuit,SAS,numdifftools,levmar]
        mkdir -p $MASTSIF
        mkdir -p $PYCUTEST_CACHE
    - name: 'Running Tests'
      run: |
        ci/system_tests.sh
  
  default_unit_linux:
    name: 'Default Unit Tests (Linux)'
    runs-on: 'ubuntu-latest'
    container:
      image: 'fitbenchmarking/fitbenchmarking-deps:latest'
    steps:
    - name: Checkout code
      uses: actions/checkout@v2
    - name: Installing
      run: |
        sudo -HE --preserve-env=PATH $VIRTUAL_ENV/bin/pip install -r requirements.txt
        sudo -HE --preserve-env=PATH $VIRTUAL_ENV/bin/pip install .[bumps,DFO,minuit,SAS,numdifftools,levmar]
    - name: 'Running Tests'
      run: |
        ci/unit_tests_default.sh
        
  full_unit_linux:
    name: 'Full Unit Tests (Linux)'
    runs-on: 'ubuntu-latest'
    container:
      image: 'fitbenchmarking/fitbenchmarking-extras:latest'
    steps:
    - name: Checkout code
      uses: actions/checkout@v2
    - name: Installing
      run: |
        sudo -HE --preserve-env=PATH $VIRTUAL_ENV/bin/pip install -r requirements.txt
        sudo -HE --preserve-env=PATH $VIRTUAL_ENV/bin/pip install .[bumps,DFO,minuit,SAS,numdifftools,levmar]
        mkdir -p $MASTSIF
        mkdir -p $PYCUTEST_CACHE
    - name: 'Running Tests'
      run: |
        ci/unit_tests.sh
    - name: 'Submit Coverage'
      env:
        GITHUB_TOKEN: ${{ secrets.GITHUB_TOKEN }}
      run: |
        coveralls

  linting_linux:
    name: 'Linting Tests (Linux)'
    runs-on: 'ubuntu-latest'
    steps:
    - name: 'Checkout code'
      uses: actions/checkout@v2
    - name: 'Choose Python Version'
      uses: actions/setup-python@v2
      with:
        python-version: '3.6'
    - name: 'Installing'
      run: |
        python -m pip install --upgrade pip==20.0.2
        pip install -r requirements.txt
<<<<<<< HEAD
        pip install .[bumps,DFO,minuit,SAS,numdifftools,levmar]
        pip install --use-deprecated=legacy-resolver pygsl
=======
        pip install .[bumps,DFO,minuit,SAS,numdifftools]
        sudo apt-get install libgsl-dev
        pip install pygsl
>>>>>>> d01276a6
        pip install pycutest
    - name: 'Run Linting'
      run: |
        ci/linting_tests.sh
      
  default_unit_windows:
    name: 'Default Unit Tests (Windows)'
    runs-on: 'windows-latest'
    steps:
    - name: Checkout code
      uses: actions/checkout@v2
    - name: 'Choose Python Version'
      uses: actions/setup-python@v2
      with:
        python-version: '3.6'
    - name: Installing
      run: |
        python -m pip install --upgrade pip
        pip install -r requirements.txt
        pip install .[bumps,DFO,minuit,SAS,numdifftools,levmar]
    - name: 'Running Tests'
      run: |
        bash ci/unit_tests_default.sh<|MERGE_RESOLUTION|>--- conflicted
+++ resolved
@@ -103,14 +103,9 @@
       run: |
         python -m pip install --upgrade pip==20.0.2
         pip install -r requirements.txt
-<<<<<<< HEAD
         pip install .[bumps,DFO,minuit,SAS,numdifftools,levmar]
-        pip install --use-deprecated=legacy-resolver pygsl
-=======
-        pip install .[bumps,DFO,minuit,SAS,numdifftools]
         sudo apt-get install libgsl-dev
         pip install pygsl
->>>>>>> d01276a6
         pip install pycutest
     - name: 'Run Linting'
       run: |
